/*

   BLIS
   An object-based framework for developing high-performance BLAS-like
   libraries.

   Copyright (C) 2014, The University of Texas at Austin
   Copyright (C) 2020-2022, Advanced Micro Devices, Inc.

   Redistribution and use in source and binary forms, with or without
   modification, are permitted provided that the following conditions are
   met:
	- Redistributions of source code must retain the above copyright
	  notice, this list of conditions and the following disclaimer.
	- Redistributions in binary form must reproduce the above copyright
	  notice, this list of conditions and the following disclaimer in the
	  documentation and/or other materials provided with the distribution.
	- Neither the name(s) of the copyright holder(s) nor the names of its
	  contributors may be used to endorse or promote products derived
	  from this software without specific prior written permission.

   THIS SOFTWARE IS PROVIDED BY THE COPYRIGHT HOLDERS AND CONTRIBUTORS
   "AS IS" AND ANY EXPRESS OR IMPLIED WARRANTIES, INCLUDING, BUT NOT
   LIMITED TO, THE IMPLIED WARRANTIES OF MERCHANTABILITY AND FITNESS FOR
   A PARTICULAR PURPOSE ARE DISCLAIMED. IN NO EVENT SHALL THE COPYRIGHT
   HOLDER OR CONTRIBUTORS BE LIABLE FOR ANY DIRECT, INDIRECT, INCIDENTAL,
   SPECIAL, EXEMPLARY, OR CONSEQUENTIAL DAMAGES (INCLUDING, BUT NOT
   LIMITED TO, PROCUREMENT OF SUBSTITUTE GOODS OR SERVICES; LOSS OF USE,
   DATA, OR PROFITS; OR BUSINESS INTERRUPTION) HOWEVER CAUSED AND ON ANY
   THEORY OF LIABILITY, WHETHER IN CONTRACT, STRICT LIABILITY, OR TORT
   (INCLUDING NEGLIGENCE OR OTHERWISE) ARISING IN ANY WAY OUT OF THE USE
   OF THIS SOFTWARE, EVEN IF ADVISED OF THE POSSIBILITY OF SUCH DAMAGE.

*/

#ifdef WIN32
#include <io.h>
#else
#include <unistd.h>
#endif
#include "blis.h"

//#define FILE_IN_OUT
#ifdef FILE_IN_OUT
//#define READ_ALL_PARAMS_FROM_FILE
#endif

// uncomment to enable cblas interface
//#define CBLAS

#define CACHE_LINE_SIZE 64

// Uncomment to enable progress printing.
//#define PROGRESS_ENABLED

#ifdef PROGRESS_ENABLED
<<<<<<< HEAD
dim_t AOCL_progress(char *api,
					dim_t lapi,
					dim_t progress,
					dim_t current_thread,
					dim_t total_threads)
=======
dim_t AOCL_progress( const char* const api,
		     const dim_t lapi,
		     const dim_t progress,
		     const dim_t current_thread,
		     const dim_t total_threads )
>>>>>>> ea4acd26
{
	printf("\n%s, len = %ld, nt = %ld, tid = %ld, Processed %ld Elements",
		   api, lapi, total_threads, current_thread, progress);

	return 0;
}
#endif

int main(int argc, char **argv)
{
	obj_t a, c;
	obj_t c_save;
	obj_t alpha;
	dim_t m, n;
	num_t dt;
	int r, n_repeats;
	side_t side;
	uplo_t uploa;
	trans_t transa;
	diag_t diaga;
	f77_char f77_side;
	f77_char f77_uploa;
	f77_char f77_transa;
	f77_char f77_diaga;

	double dtime;
	double dtime_save;
	double gflops;

#ifdef FILE_IN_OUT
	FILE *fin = NULL;
	FILE *fout = NULL;
#else
	dim_t p;
	dim_t p_begin, p_end, p_inc;
	int m_input, n_input;

#ifdef PROGRESS_ENABLED
	AOCL_BLIS_set_progress(AOCL_progress);
#endif

	// bli_init();

	// bli_error_checking_level_set( BLIS_NO_ERROR_CHECKING );

#ifndef PRINT
	p_begin = 200;
	p_end   = 2000;
	p_inc   = 200;

	m_input = -1;
	n_input = -1;
#else
	p_begin = 16;
	p_end   = 16;
	p_inc   = 1;

	m_input = 4;
	n_input = 4;
#endif
#endif

	n_repeats = 3;

	// dt = BLIS_FLOAT;
	dt = BLIS_DOUBLE;
	// dt = BLIS_SCOMPLEX;
	// dt = BLIS_DCOMPLEX;

#ifdef FILE_IN_OUT
	if (argc < 3)
	{
		printf("Usage: ./test_trsm_XX.x input.csv output.csv\n");
		exit(1);
	}
	fin = fopen(argv[1], "r");
	if (fin == NULL)
	{
		printf("Error opening the file %s\n", argv[1]);
		exit(1);
	}

	fout = fopen(argv[2], "w");
	if (fout == NULL)
	{
		printf("Error opening the file %s\n", argv[2]);
		exit(1);
	}
	inc_t cs_a;
	inc_t cs_b;
#ifdef READ_ALL_PARAMS_FROM_FILE
	char side_c, uploa_c, transa_c, diaga_c;

	fprintf(fout, "side, uploa, transa, diaga, m\t n\t cs_a\t cs_b\t gflops\n");

	printf("~~~~~~~_BLAS\t side, uploa, transa, diaga, m\t n\t cs_a\t cs_b\t gflops\n");

	while (fscanf(fin, "%c %c %c %c %ld %ld %ld %ld\n", &side_c, &uploa_c, &transa_c, &diaga_c, &m, &n, &cs_a, &cs_b) == 8)
	{

		if ('l' == side_c || 'L' == side_c)
			side = BLIS_LEFT;
		else if ('r' == side_c || 'R' == side_c)
			side = BLIS_RIGHT;
		else
		{
			printf("Invalid entry for the argument 'side':%c\n", side_c);
			continue;
		}

		if ('l' == uploa_c || 'L' == uploa_c)
			uploa = BLIS_LOWER;
		else if ('u' == uploa_c || 'U' == uploa_c)
			uploa = BLIS_UPPER;
		else
		{
			printf("Invalid entry for the argument 'uplo':%c\n", uploa_c);
			continue;
		}

		if ('t' == transa_c || 'T' == transa_c)
			transa = BLIS_TRANSPOSE;
		else if ('n' == transa_c || 'N' == transa_c)
			transa = BLIS_NO_TRANSPOSE;
		else
		{
			printf("Invalid entry for the argument 'transa':%c\n", transa_c);
			continue;
		}

		if ('u' == diaga_c || 'U' == diaga_c)
			diaga = BLIS_UNIT_DIAG;
		else if ('n' == diaga_c || 'N' == diaga_c)
			diaga = BLIS_NONUNIT_DIAG;
		else
		{
			printf("Invalid entry for the argument 'diaga':%c\n", diaga_c);
			continue;
		}
#else

	fprintf(fout, "m\t n\t cs_a\t cs_b\t gflops\n");

	printf("~~~~~~~_BLAS\t m\t n\t cs_a\t cs_b\t gflops\n");

	while (fscanf(fin, "%ld %ld %ld %ld\n", &m, &n, &cs_a, &cs_b) == 4)
	{

		side = BLIS_LEFT;
		// side = BLIS_RIGHT;

		uploa = BLIS_LOWER;
		// uploa = BLIS_UPPER;

		transa = BLIS_NO_TRANSPOSE;

		diaga = BLIS_NONUNIT_DIAG;

#endif

		bli_param_map_blis_to_netlib_side(side, &f77_side);
		bli_param_map_blis_to_netlib_uplo(uploa, &f77_uploa);
		bli_param_map_blis_to_netlib_trans(transa, &f77_transa);
		bli_param_map_blis_to_netlib_diag(diaga, &f77_diaga);

		siz_t elem_size = bli_dt_size(dt);

		cs_a = bli_align_dim_to_size(cs_a, elem_size, BLIS_HEAP_STRIDE_ALIGN_SIZE);
		cs_b = bli_align_dim_to_size(cs_b, elem_size, BLIS_HEAP_STRIDE_ALIGN_SIZE);

		// Will verify the leading dimension is powers of 2 and add 64bytes.
		inc_t n_bytes = cs_a * sizeof(dt);

		if ((n_bytes != 0) && !(n_bytes & (n_bytes - 1))) // check whether n_bytes is power of 2.
			cs_a += CACHE_LINE_SIZE / sizeof(dt);

		n_bytes = cs_b * sizeof(dt);
		if ((n_bytes != 0) && !(n_bytes & (n_bytes - 1))) // check whether n_bytes is power of 2.
			cs_b += CACHE_LINE_SIZE / sizeof(dt);

		if (bli_is_left(side) && ((m > cs_a) || (m > cs_b)))
			continue; // leading dimension should be greater than number of rows

		if (bli_is_right(side) && ((n > cs_a) || (m > cs_b)))
			continue; // leading dimension should be greater than number of rows

		if (bli_is_left(side))
			bli_obj_create(dt, m, m, 1, m, &a);
		else
			bli_obj_create(dt, n, n, 1, n, &a);
		bli_obj_create(dt, m, n, 1, m, &c);
		bli_obj_create(dt, m, n, 1, m, &c_save);

#else

	for (p = p_end; p >= p_begin; p -= p_inc)
	{
		if (m_input < 0)
			m = p * (dim_t)abs(m_input);
		else
			m = (dim_t)m_input;
		if (n_input < 0)
			n = p * (dim_t)abs(n_input);
		else
			n = (dim_t)n_input;

		side = BLIS_LEFT;
		// side = BLIS_RIGHT;

		uploa = BLIS_LOWER;
		// uploa = BLIS_UPPER;

		transa = BLIS_NO_TRANSPOSE;

		diaga = BLIS_NONUNIT_DIAG;

		bli_param_map_blis_to_netlib_side(side, &f77_side);
		bli_param_map_blis_to_netlib_uplo(uploa, &f77_uploa);
		bli_param_map_blis_to_netlib_trans(transa, &f77_transa);
		bli_param_map_blis_to_netlib_diag(diaga, &f77_diaga);

		if (bli_is_left(side))
			bli_obj_create(dt, m, m, 0, 0, &a);
		else
			bli_obj_create(dt, n, n, 0, 0, &a);
		bli_obj_create(dt, m, n, 0, 0, &c);
		bli_obj_create(dt, m, n, 0, 0, &c_save);
#endif

		bli_randm(&a);
		bli_randm(&c);

		bli_obj_set_struc(BLIS_TRIANGULAR, &a);
		bli_obj_set_uplo(uploa, &a);
		bli_obj_set_conjtrans(transa, &a);
		bli_obj_set_diag(diaga, &a);

		// Randomize A and zero the unstored triangle to ensure the
		// implementation reads only from the stored region.
		bli_randm(&a);
		bli_mktrim(&a);

		// Load the diagonal of A to make it more likely to be invertible.
		bli_shiftd(&BLIS_TWO, &a);

		bli_obj_create(dt, 1, 1, 0, 0, &alpha);
		bli_setsc((2.0 / 1.0), 1.0, &alpha);

		bli_copym(&c, &c_save);

		dtime_save = DBL_MAX;

		for (r = 0; r < n_repeats; ++r)
		{
			bli_copym(&c_save, &c);

			dtime = bli_clock();

#ifdef PRINT
			bli_invertd(&a);
			bli_printm("a", &a, "%4.1f", "");
			bli_invertd(&a);
			bli_printm("c", &c, "%4.1f", "");
#endif

#ifdef BLIS

			bli_trsm(side,
					 &alpha,
					 &a,
					 &c);
#else

#ifdef CBLAS
			enum CBLAS_ORDER cblas_order;
			enum CBLAS_TRANSPOSE cblas_transa;
			enum CBLAS_UPLO cblas_uplo;
			enum CBLAS_SIDE cblas_side;
			enum CBLAS_DIAG cblas_diag;

			if (bli_obj_row_stride(&c) == 1)
				cblas_order = CblasColMajor;
			else
				cblas_order = CblasRowMajor;

			if (bli_is_trans(transa))
				cblas_transa = CblasTrans;
			else if (bli_is_conjtrans(transa))
				cblas_transa = CblasConjTrans;
			else
				cblas_transa = CblasNoTrans;

			if (bli_is_upper(uploa))
				cblas_uplo = CblasUpper;
			else
				cblas_uplo = CblasLower;

			if (bli_is_left(side))
				cblas_side = CblasLeft;
			else
				cblas_side = CblasRight;

			if (bli_is_unit_diag(diaga))
				cblas_diag = CblasUnit;
			else
				cblas_diag = CblasNonUnit;

#else
			f77_char f77_transa;
			bli_param_map_blis_to_netlib_trans(transa, &f77_transa);
#endif
			if (bli_is_float(dt))
			{
				f77_int mm = bli_obj_length(&c);
				f77_int nn = bli_obj_width(&c);
				f77_int lda = bli_obj_col_stride(&a);
				f77_int ldc = bli_obj_col_stride(&c);

				float *alphap = bli_obj_buffer(&alpha);
				float *ap = bli_obj_buffer(&a);
				float *cp = bli_obj_buffer(&c);

#ifdef CBLAS
				cblas_strsm(cblas_order,
							cblas_side,
							cblas_uplo,
							cblas_transa,
							cblas_diag,
							mm,
							nn,
							*alphap,
							ap, lda,
							cp, ldc);
#else
				strsm_(&f77_side,
					   &f77_uploa,
					   &f77_transa,
					   &f77_diaga,
					   &mm,
					   &nn,
					   alphap,
					   ap, &lda,
					   cp, &ldc);
#endif
			}
			else if (bli_is_double(dt))
			{
				f77_int mm = bli_obj_length(&c);
				f77_int nn = bli_obj_width(&c);
				f77_int lda = bli_obj_col_stride(&a);
				f77_int ldc = bli_obj_col_stride(&c);
				double *alphap = bli_obj_buffer(&alpha);
				double *ap = bli_obj_buffer(&a);
				double *cp = bli_obj_buffer(&c);

#ifdef CBLAS
				cblas_dtrsm(cblas_order,
							cblas_side,
							cblas_uplo,
							cblas_transa,
							cblas_diag,
							mm,
							nn,
							*alphap,
							ap, lda,
							cp, ldc);
#else
				dtrsm_(&f77_side,
					   &f77_uploa,
					   &f77_transa,
					   &f77_diaga,
					   &mm,
					   &nn,
					   alphap,
					   ap, &lda,
					   cp, &ldc);
#endif
			}
			else if (bli_is_scomplex(dt))
			{
				f77_int mm = bli_obj_length(&c);
				f77_int nn = bli_obj_width(&c);
				f77_int lda = bli_obj_col_stride(&a);
				f77_int ldc = bli_obj_col_stride(&c);
				scomplex *alphap = bli_obj_buffer(&alpha);
				scomplex *ap = bli_obj_buffer(&a);
				scomplex *cp = bli_obj_buffer(&c);

#ifdef CBLAS
				cblas_ctrsm(cblas_order,
							cblas_side,
							cblas_uplo,
							cblas_transa,
							cblas_diag,
							mm,
							nn,
							alphap,
							ap, lda,
							cp, ldc);
#else
				ctrsm_(&f77_side,
					   &f77_uploa,
					   &f77_transa,
					   &f77_diaga,
					   &mm,
					   &nn,
					   alphap,
					   ap, &lda,
					   cp, &ldc);
#endif
			}
			else if (bli_is_dcomplex(dt))
			{
				f77_int mm = bli_obj_length(&c);
				f77_int nn = bli_obj_width(&c);
				f77_int lda = bli_obj_col_stride(&a);
				f77_int ldc = bli_obj_col_stride(&c);
				dcomplex *alphap = bli_obj_buffer(&alpha);
				dcomplex *ap = bli_obj_buffer(&a);
				dcomplex *cp = bli_obj_buffer(&c);
#ifdef CBLAS
				cblas_ztrsm(cblas_order,
							cblas_side,
							cblas_uplo,
							cblas_transa,
							cblas_diag,
							mm,
							nn,
							alphap,
							ap, lda,
							cp, ldc);
#else
				ztrsm_(&f77_side,
					   &f77_uploa,
					   &f77_transa,
					   &f77_diaga,
					   &mm,
					   &nn,
					   alphap,
					   ap, &lda,
					   cp, &ldc);
#endif
			}
			else
			{
				printf("Invalid data type! Exiting!\n");
				exit(1);
			}
#endif

			dtime_save = bli_clock_min_diff(dtime_save, dtime);
		}

		if (bli_is_left(side))
			gflops = (1.0 * m * m * n) / (dtime_save * 1.0e9);
		else
			gflops = (1.0 * m * n * n) / (dtime_save * 1.0e9);

		if (bli_is_complex(dt))
			gflops *= 4.0;

#ifdef BLIS
		printf("data_trsm_blis");
#else
		printf("data_trsm_%s", BLAS);
#endif

#ifdef FILE_IN_OUT
#ifdef READ_ALL_PARAMS_FROM_FILE

		printf("%c\t %c\t %c\t %c\t %4lu\t %4lu\t %4lu\t %4lu\t %6.3f\n", side_c, uploa_c, transa_c, diaga_c,
			   (unsigned long)m, (unsigned long)n,
			   (unsigned long)cs_a, (unsigned long)cs_b,
			   gflops);

		fprintf(fout, "%c\t %c\t %c\t %c\t %4lu\t %4lu\t %4lu\t %4lu\t %6.3f\n", side_c, uploa_c, transa_c, diaga_c,
				(unsigned long)m, (unsigned long)n,
				(unsigned long)cs_a, (unsigned long)cs_b,
				gflops);
#else
		printf("%4lu\t %4lu\t %4lu\t %4lu\t %6.3f\n", (unsigned long)m, (unsigned long)n,
			   (unsigned long)cs_a, (unsigned long)cs_b,
			   gflops);
		fprintf(fout, "%4lu\t %4lu\t %4lu\t %4lu\t %6.3f\n", (unsigned long)m, (unsigned long)n,
				(unsigned long)cs_a, (unsigned long)cs_b,
				gflops);
#endif
		fflush(fout);

#else
		printf("( %2lu, 1:3 ) = [ %4lu %4lu %7.2f ];\n",
			   (unsigned long)(p - p_begin) / p_inc + 1,
			   (unsigned long)m,
			   (unsigned long)n, gflops);
#endif
		bli_obj_free(&alpha);

		bli_obj_free(&a);
		bli_obj_free(&c);
		bli_obj_free(&c_save);
	}

#ifdef FILE_IN_OUT
	fclose(fin);
	fclose(fout);
#endif
	// bli_finalize();

	return 0;
}<|MERGE_RESOLUTION|>--- conflicted
+++ resolved
@@ -54,19 +54,11 @@
 //#define PROGRESS_ENABLED
 
 #ifdef PROGRESS_ENABLED
-<<<<<<< HEAD
-dim_t AOCL_progress(char *api,
-					dim_t lapi,
-					dim_t progress,
-					dim_t current_thread,
-					dim_t total_threads)
-=======
 dim_t AOCL_progress( const char* const api,
 		     const dim_t lapi,
 		     const dim_t progress,
 		     const dim_t current_thread,
 		     const dim_t total_threads )
->>>>>>> ea4acd26
 {
 	printf("\n%s, len = %ld, nt = %ld, tid = %ld, Processed %ld Elements",
 		   api, lapi, total_threads, current_thread, progress);
