--- conflicted
+++ resolved
@@ -1,960 +1,3 @@
-<<<<<<< HEAD
-/*
-
-   BLIS
-   An object-based framework for developing high-performance BLAS-like
-   libraries.
-
-   Copyright (C) 2021 - 2022, Advanced Micro Devices, Inc. All rights reserved.
-
-   Redistribution and use in source and binary forms, with or without
-   modification, are permitted provided that the following conditions are
-   met:
-    - Redistributions of source code must retain the above copyright
-      notice, this list of conditions and the following disclaimer.
-    - Redistributions in binary form must reproduce the above copyright
-      notice, this list of conditions and the following disclaimer in the
-      documentation and/or other materials provided with the distribution.
-    - Neither the name(s) of the copyright holder(s) nor the names of its
-      contributors may be used to endorse or promote products derived
-      from this software without specific prior written permission.
-
-   THIS SOFTWARE IS PROVIDED BY THE COPYRIGHT HOLDERS AND CONTRIBUTORS
-   "AS IS" AND ANY EXPRESS OR IMPLIED WARRANTIES, INCLUDING, BUT NOT
-   LIMITED TO, THE IMPLIED WARRANTIES OF MERCHANTABILITY AND FITNESS FOR
-   A PARTICULAR PURPOSE ARE DISCLAIMED. IN NO EVENT SHALL THE COPYRIGHT
-   HOLDER OR CONTRIBUTORS BE LIABLE FOR ANY DIRECT, INDIRECT, INCIDENTAL,
-   SPECIAL, EXEMPLARY, OR CONSEQUENTIAL DAMAGES (INCLUDING, BUT NOT
-   LIMITED TO, PROCUREMENT OF SUBSTITUTE GOODS OR SERVICES; LOSS OF USE,
-   DATA, OR PROFITS; OR BUSINESS INTERRUPTION) HOWEVER CAUSED AND ON ANY
-   THEORY OF LIABILITY, WHETHER IN CONTRACT, STRICT LIABILITY, OR TORT
-   (INCLUDING NEGLIGENCE OR OTHERWISE) ARISING IN ANY WAY OUT OF THE USE
-   OF THIS SOFTWARE, EVEN IF ADVISED OF THE POSSIBILITY OF SUCH DAMAGE.
-
-*/
-#include "immintrin.h"
-#include "blis.h"
-
-// Union data structure to access AVX registers
-// One 256-bit AVX register holds 8 SP elements. 
-typedef union
-{
-    __m256  v;
-    float   f[8] __attribute__( ( aligned( 64 ) ) );
-} v8sf_t;
-
-// Union data structure to access AVX registers
-// One 256-bit AVX register holds 4 DP elements. 
-typedef union
-{
-    __m256d v;
-    double  d[4] __attribute__( ( aligned( 64 ) ) );
-} v4df_t;
-
-// Return a mask which indicates either:
-// v <= t or v >= T
-#define CMP256( v, t, T ) \
-	_mm256_or_pd( _mm256_cmp_pd( v, t, _CMP_LE_OS ), _mm256_cmp_pd( v, T, _CMP_GE_OS ) );
-
-// Returns true if any of the values in the mask vector is true, 
-// and false, otherwise.
-static inline bool bli_horizontal_or( __m256d a ) { return ! _mm256_testz_pd( a, a ); }
-
-// Optimized function that computes the Frobenius norm using AVX2 intrinsics.
-void bli_dnorm2fv_unb_var1_avx2
-    (
-       dim_t    n,
-       double*   x, inc_t incx,
-       double* norm,
-       cntx_t*  cntx
-    )
-{
-    AOCL_DTL_TRACE_ENTRY( AOCL_DTL_LEVEL_TRACE_3 );
-
-    double sumsq = 0;
-    dim_t i = 0;
-    dim_t n_remainder = 0;
-    double  *x_buf = x;
-
-    // Early return if n<=0 or incx=0
-    if ( ( n <= 0) || ( incx == 0 ) )
-    {
-        return;
-    }
-
-    // Memory pool declarations for packing vector X.
-    // Initialize mem pool buffer to NULL and size to 0.
-    // "buf" and "size" fields are assigned once memory
-    // is allocated from the pool in bli_membrk_acquire_m().
-    // This will ensure bli_mem_is_alloc() will be passed on
-    // an allocated memory if created or a NULL.
-    mem_t   mem_bufX = {0};
-    rntm_t  rntm;
-
-    // Packing for non-unit strided vector x.
-    if ( incx != 1 )
-    {
-        // In order to get the buffer from pool via rntm access to memory broker
-        //is needed. Following are initializations for rntm.
-        bli_rntm_init_from_global( &rntm );
-        bli_rntm_set_num_threads_only( 1, &rntm );
-        bli_membrk_rntm_set_membrk( &rntm );
-
-        // Calculate the size required for "n" double elements in vector x.
-        size_t buffer_size = n * sizeof( double );
-
-        #ifdef BLIS_ENABLE_MEM_TRACING
-            printf( "bli_dnorm2fv_unb_var1(): get mem pool block\n" );
-        #endif
-
-        // Acquire a Buffer(n*size(double)) from the memory broker
-        // and save the associated mem_t entry to mem_bufX.
-        bli_membrk_acquire_m
-        (
-            &rntm,
-            buffer_size,
-            BLIS_BUFFER_FOR_B_PANEL,
-            &mem_bufX
-        );
-
-        // Continue packing X if buffer memory is allocated.
-        if ( ( bli_mem_is_alloc( &mem_bufX ) ) )
-        {
-            x_buf = bli_mem_buffer( &mem_bufX );
-            // Pack vector x with non-unit stride to a temp buffer x_buf with unit stride.
-            for ( dim_t x_index = 0; x_index < n; x_index++ )
-            {
-                if ( incx > 0 )
-                {
-                    *( x_buf + x_index ) = *( x + ( x_index * incx ) );
-                }
-                else
-                {
-                    *( x_buf + x_index ) =  *( x + ( - ( n - x_index - 1 ) * incx ) );
-                }
-            }
-        }
-    }
-
-    double *xt = x_buf;
-
-    // Compute the sum of squares on 3 accumulators to avoid overflow
-    // and underflow, depending on the vector element value.
-    // Accumulator for small values; using scaling to avoid underflow.
-    double sum_sml = 0;
-   // Accumulator for medium values; no scaling required.
-    double sum_med = 0;
-    // Accumulator for big values; using scaling to avoid overflow.
-    double sum_big = 0;
-
-    // Constants chosen to minimize roundoff, according to Blue's algorithm.
-    const double thres_sml = pow( ( double )FLT_RADIX,    ceil( ( DBL_MIN_EXP - 1 )  * 0.5 ) );
-    const double thres_big = pow( ( double )FLT_RADIX,   floor( ( DBL_MAX_EXP - 52)  * 0.5 ) );
-    const double scale_sml = pow( ( double )FLT_RADIX, - floor( ( DBL_MIN_EXP - 53 ) * 0.5 ) );
-    const double scale_big = pow( ( double )FLT_RADIX,  - ceil( ( DBL_MAX_EXP - 52 ) * 0.5 ) );
-
-    double scale;
-    double abs_chi;
-    bool isbig = false;
-
-    if ( n > 4 )
-    {
-        // Constants used for comparisons.
-        v4df_t temp, thres_sml_vec, thres_big_vec, zerov, ymm0, ymm1;
-        temp.v = _mm256_set1_pd( -0.0 );
-        thres_sml_vec.v = _mm256_set1_pd( thres_sml );
-        thres_big_vec.v = _mm256_set1_pd( thres_big );
-        v4df_t x0v, x1v, mask_vec0, mask_vec1;
-        zerov.v  = _mm256_setzero_pd();
-
-        // Partial sums used for scaling.
-        v4df_t sum_med_vec0, sum_big_vec0, sum_sml_vec0, sum_med_vec1, sum_big_vec1, sum_sml_vec1;
-        sum_med_vec0.v = _mm256_setzero_pd();
-        sum_big_vec0.v = _mm256_setzero_pd();
-        sum_sml_vec0.v = _mm256_setzero_pd();
-        sum_med_vec1.v = _mm256_setzero_pd();
-        sum_big_vec1.v = _mm256_setzero_pd();
-        sum_sml_vec1.v = _mm256_setzero_pd();
-
-        for (; ( i + 8 ) <= n; i = i + 8)
-        {
-            x0v.v = _mm256_loadu_pd( xt );
-            x1v.v = _mm256_loadu_pd( xt + 4 );
-
-            // Getting the abs of the vector elements.
-            x0v.v = _mm256_andnot_pd( temp.v, x0v.v );
-            x1v.v = _mm256_andnot_pd( temp.v, x1v.v );
-
-            // Check if any of the values is a NaN and if so, return.
-            mask_vec0.v = _mm256_cmp_pd(x0v.v, x0v.v, _CMP_UNORD_Q);
-            mask_vec1.v = _mm256_cmp_pd(x1v.v, x1v.v, _CMP_UNORD_Q);
-            if ( bli_horizontal_or( mask_vec0.v ) )
-            {
-                *norm = NAN;
-                return;
-            }
-            if ( bli_horizontal_or( mask_vec1.v ) )
-            {
-                *norm = NAN;
-                return;
-            }
-
-            // Mask vectors which indicate whether
-            // xi<=thres_sml or xi>=thres_big.
-            mask_vec0.v = CMP256( x0v.v, thres_sml_vec.v, thres_big_vec.v );
-            mask_vec1.v = CMP256( x1v.v, thres_sml_vec.v, thres_big_vec.v );
-
-            if ( !bli_horizontal_or( mask_vec0.v ) )
-            {
-                // Scaling is not necessary; only medium values.
-                sum_med_vec0.v = _mm256_fmadd_pd( x0v.v, x0v.v, sum_med_vec0.v );
-            }
-            else
-            {
-                // Mask vector which indicate whether xi > thres_big.
-                mask_vec0.v = _mm256_cmp_pd( x0v.v, thres_big_vec.v, _CMP_GT_OQ );
-
-                if ( bli_horizontal_or( mask_vec0.v ) )
-                {
-                    isbig = true;
-
-                    // Fill sum_med vector without scaling.
-                    ymm0.v = _mm256_blendv_pd( x0v.v, zerov.v, mask_vec0.v );
-                    sum_med_vec0.v = _mm256_fmadd_pd( ymm0.v, ymm0.v, sum_med_vec0.v );
-
-                    // Fill sum_big vector using scaling.
-                    temp.v = _mm256_set1_pd( scale_big );
-                    ymm0.v = _mm256_blendv_pd( zerov.v, temp.v, mask_vec0.v ); 
-                    ymm0.v = _mm256_mul_pd( x0v.v, ymm0.v );
-                    sum_big_vec0.v = _mm256_fmadd_pd( ymm0.v, ymm0.v, sum_big_vec0.v );
-                    temp.v = _mm256_set1_pd( -0.0 );
-                }
-                else
-                {
-                    // Mask vector which indicates whether xi > thres_small.
-                    mask_vec0.v = _mm256_cmp_pd( x0v.v, thres_sml_vec.v, _CMP_LT_OQ );
-                    // Fill sum_med vector without scaling.
-                    ymm0.v = _mm256_blendv_pd( x0v.v, zerov.v, mask_vec0.v );
-                    sum_med_vec0.v = _mm256_fmadd_pd( ymm0.v, ymm0.v, sum_med_vec0.v );
-
-                    // Accumulate small values only if there have not been any big values so far.
-                    if ( !isbig )
-                    {
-                        // Fill sum_sml vector using scaling.
-                        temp.v = _mm256_set1_pd( scale_sml );
-                        ymm0.v = _mm256_blendv_pd( zerov.v, temp.v, mask_vec0.v );
-                        ymm0.v = _mm256_mul_pd( x0v.v, ymm0.v );
-                        sum_sml_vec0.v = _mm256_fmadd_pd( ymm0.v, ymm0.v, sum_sml_vec0.v );
-                        temp.v = _mm256_set1_pd( -0.0 );
-                    }
-                }
-            }
-
-            if ( !bli_horizontal_or( mask_vec1.v ) )
-            {
-                // Scaling is not necessary; only medium values.
-                sum_med_vec1.v = _mm256_fmadd_pd( x1v.v, x1v.v, sum_med_vec1.v );
-            }
-            else
-            {
-                // Mask vector which indicate whether xi > thres_big.
-                mask_vec1.v = _mm256_cmp_pd( x1v.v, thres_big_vec.v, _CMP_GT_OQ );
-
-                if ( bli_horizontal_or( mask_vec1.v ) )
-                {
-                    isbig = true;
-
-                    // Fill sum_med vector without scaling.
-                    ymm1.v = _mm256_blendv_pd( x1v.v, zerov.v, mask_vec1.v );
-                    sum_med_vec1.v = _mm256_fmadd_pd( ymm1.v, ymm1.v, sum_med_vec1.v );
-
-                    // Fill sum_big vector using scaling.
-                    temp.v = _mm256_set1_pd( scale_big );
-                    ymm1.v = _mm256_blendv_pd( zerov.v, temp.v, mask_vec1.v ); 
-                    ymm1.v = _mm256_mul_pd( x1v.v, ymm1.v );
-                    sum_big_vec1.v = _mm256_fmadd_pd( ymm1.v, ymm1.v, sum_big_vec1.v ); 
-                    temp.v = _mm256_set1_pd( -0.0 );
-                }
-                else
-                {
-                    // Mask vector which indicates whether xi > thres_small.
-                    mask_vec1.v = _mm256_cmp_pd( x1v.v, thres_sml_vec.v, _CMP_LT_OQ );
-                    // Fill sum_med vector without scaling.
-                    ymm1.v = _mm256_blendv_pd( x1v.v, zerov.v, mask_vec1.v );
-                    sum_med_vec1.v = _mm256_fmadd_pd( ymm1.v, ymm1.v, sum_med_vec1.v );
-
-                    // Accumulate small values only if there have not been any big values so far.
-                    if ( !isbig )
-                    {
-                        // Fill sum_sml vector using scaling.
-                        temp.v = _mm256_set1_pd( scale_sml );
-                        ymm1.v = _mm256_blendv_pd( zerov.v, temp.v, mask_vec1.v );
-                        ymm1.v = _mm256_mul_pd( x1v.v, ymm1.v );
-                        sum_sml_vec1.v = _mm256_fmadd_pd( ymm1.v, ymm1.v, sum_sml_vec1.v );
-                        temp.v = _mm256_set1_pd( -0.0 );
-                    }
-                }
-            }
-
-            xt += 8;
-        }
-
-        for ( ; ( i + 4 ) <= n; i = i + 4 )
-        {
-            x0v.v = _mm256_loadu_pd( xt );
-
-            // Getting the abs of the vector elements.
-            x0v.v = _mm256_andnot_pd( temp.v, x0v.v );
-
-            // Check if any of the values is a NaN and if so, return.
-            mask_vec0.v = _mm256_cmp_pd(x0v.v, x0v.v, _CMP_UNORD_Q);
-            if ( bli_horizontal_or( mask_vec0.v ) )
-            {
-                *norm = NAN;
-                return;
-            }
-
-            // Mask vectors which indicate whether
-            // xi<=thres_sml or xi>=thres_big.
-            mask_vec0.v = CMP256( x0v.v, thres_sml_vec.v, thres_big_vec.v );
-
-            if ( !bli_horizontal_or( mask_vec0.v ) )
-            {
-                // Scaling is not necessary; only medium values.
-                sum_med_vec0.v = _mm256_fmadd_pd( x0v.v, x0v.v, sum_med_vec0.v );
-            }
-            else
-            {
-                // Mask vector which indicate whether xi > thres_big.
-                mask_vec0.v = _mm256_cmp_pd( x0v.v, thres_big_vec.v, _CMP_GT_OQ );
-
-                if ( bli_horizontal_or( mask_vec0.v ) )
-                {
-                    isbig = true;
-
-                    // Fill sum_med vector without scaling.
-                    ymm0.v = _mm256_blendv_pd( x0v.v, zerov.v, mask_vec0.v );
-                    sum_med_vec0.v = _mm256_fmadd_pd( ymm0.v, ymm0.v, sum_med_vec0.v );
-
-                    // Fill sum_big vector using scaling.
-                    temp.v = _mm256_set1_pd( scale_big );
-                    ymm0.v = _mm256_blendv_pd( zerov.v, temp.v, mask_vec0.v );
-                    ymm0.v = _mm256_mul_pd( x0v.v, ymm0.v );
-                    sum_big_vec0.v = _mm256_fmadd_pd( ymm0.v, ymm0.v, sum_big_vec0.v );
-                    temp.v = _mm256_set1_pd( -0.0 );
-                }
-                else
-                {
-                    // Mask vector which indicates whether xi > thres_small.
-                    mask_vec0.v = _mm256_cmp_pd( x0v.v, thres_sml_vec.v, _CMP_LT_OQ );
-                    // Fill sum_med vector without scaling.
-                    ymm0.v = _mm256_blendv_pd( x0v.v, zerov.v, mask_vec0.v );
-                    sum_med_vec0.v = _mm256_fmadd_pd( ymm0.v, ymm0.v, sum_med_vec0.v );
-
-                    // Accumulate small values only if there have not been any big values so far.
-                    if ( !isbig )
-                    {
-                        // Fill sum_sml vector using scaling.
-                        temp.v = _mm256_set1_pd( scale_sml );
-                        ymm0.v = _mm256_blendv_pd( zerov.v, temp.v, mask_vec0.v );
-                        ymm0.v = _mm256_mul_pd( x0v.v, ymm0.v );
-                        sum_sml_vec0.v = _mm256_fmadd_pd( ymm0.v, ymm0.v, sum_sml_vec0.v );
-                        temp.v = _mm256_set1_pd( -0.0 );
-                    }
-                }
-            }
-            xt += 4;
-        }
-
-        sum_sml_vec0.v = _mm256_add_pd( sum_sml_vec0.v, sum_sml_vec1.v );
-        sum_med_vec0.v = _mm256_add_pd( sum_med_vec0.v, sum_med_vec1.v );
-        sum_big_vec0.v = _mm256_add_pd( sum_big_vec0.v, sum_big_vec1.v );
-
-        sum_sml += sum_sml_vec0.v[0] + sum_sml_vec0.v[1]
-                + sum_sml_vec0.v[2] + sum_sml_vec0.v[3];
-        sum_med += sum_med_vec0.v[0] + sum_med_vec0.v[1]
-                + sum_med_vec0.v[2] + sum_med_vec0.v[3];
-        sum_big += sum_big_vec0.v[0] + sum_big_vec0.v[1]
-                + sum_big_vec0.v[2] + sum_big_vec0.v[3];
-    }
-
-    n_remainder = n - i;
-    bool hasInf = false;
-    if ( ( n_remainder > 0 ) )
-    {
-        // Put first the most likely to happen to avoid evaluations on if statements.
-        for (i = 0; i < n_remainder; i++)
-        {
-            abs_chi = bli_fabs( *xt );
-            // If any of the elements is NaN, then return NaN as a result.
-            if ( bli_isnan( abs_chi ) )
-            {
-                *norm = abs_chi;
-                return;
-            }
-            // Else, if any of the elements is an Inf, then return +Inf as a result.
-            if ( bli_isinf( abs_chi ) )
-            {
-                *norm = abs_chi;
-                // Instead of returning immediately, use this flag
-                // to denote that there is an Inf element in the vector.
-                // That is used to avoid cases where there is a NaN which comes
-                // after an Inf.
-                hasInf = true;
-            }
-            // Most likely case: medium values, not over/under-flow.
-            if ( ( abs_chi <= thres_big ) && ( abs_chi >= thres_sml ) )
-            {
-                sum_med += abs_chi * abs_chi;
-            }
-            // Case where there could be an overflow. Scaling is required.
-            else if ( abs_chi > thres_big )
-            {
-                sum_big += ( abs_chi * scale_big ) * ( abs_chi * scale_big );
-                isbig = true;
-            }
-            // Case where there could be an underflow. Scaling is required.
-            else if (  ( !isbig ) && ( abs_chi < thres_sml ) )
-            {
-                sum_sml += ( abs_chi * scale_sml ) * ( abs_chi * scale_sml );
-            }
-            xt++;
-        }
-    }
-
-    // Early return if there is an Inf.
-    if ( hasInf ) return;
-
-    // Combine accumulators.
-    if ( isbig )
-    {
-        // Combine sum_big and sum_med if sum_med > 0.
-        if ( sum_med > 0.0 )
-        {
-            sum_big += ( sum_med * scale_big ) * scale_big;
-        }
-        scale = 1.0 / scale_big;
-        sumsq = sum_big;
-    }
-
-    else if ( sum_sml > 0.0 )
-    {
-        // Combine sum_med and sum_sml if sum_sml>0.
-        if ( sum_med > 0.0 )
-        {
-            sum_med = sqrt( sum_med );
-            sum_sml = sqrt( sum_sml ) / scale_sml;
-            double ymin, ymax;
-            if ( sum_sml > sum_med )
-            {
-                ymin = sum_med;
-                ymax = sum_sml;
-            }
-            else
-            {
-                ymin = sum_sml;
-                ymax = sum_med;
-            }
-            scale = 1.0;
-            sumsq = ymax * ymax * ( 1.0 + ( ymin / ymax ) * ( ymin / ymax ) );
-        }
-        else
-        {
-            scale = 1.0 / scale_sml;
-            sumsq = sum_sml;
-        }
-    }
-    else
-    {
-        // If all values are mid-range:
-        scale = 1.0;
-        sumsq = sum_med;
-    }
-
-    *norm = scale * sqrt( sumsq );
-
-    if ( ( incx != 1 ) && bli_mem_is_alloc( &mem_bufX ) )
-    {
-        #ifdef BLIS_ENABLE_MEM_TRACING
-            printf( "bli_dnorm2fv_unb_var1(): releasing mem pool block\n" );
-        #endif
-        // Return the buffer to pool.
-        bli_membrk_release( &rntm , &mem_bufX );
-    }
-
-    AOCL_DTL_TRACE_EXIT( AOCL_DTL_LEVEL_TRACE_3 );
-
-    return;
-}
-
-// Optimized function that computes the Frobenius norm using AVX2 intrinsics.
-void bli_dznorm2fv_unb_var1_avx2
-    (
-       dim_t    n,
-       dcomplex*   x, inc_t incx,
-       double* norm,
-       cntx_t*  cntx
-    )
-{
-    AOCL_DTL_TRACE_ENTRY( AOCL_DTL_LEVEL_TRACE_3 );
-
-    double sumsq = 0;
-    dim_t i = 0;
-    dim_t n_remainder = 0;
-    dcomplex  *x_buf = x;
-
-    // Early return if n<=0 or incx=0
-    if ( ( n <= 0) || ( incx == 0 ) )
-    {
-        return;
-    }
-
-    // Memory pool declarations for packing vector X.
-    // Initialize mem pool buffer to NULL and size to 0.
-    // "buf" and "size" fields are assigned once memory
-    // is allocated from the pool in bli_membrk_acquire_m().
-    // This will ensure bli_mem_is_alloc() will be passed on
-    // an allocated memory if created or a NULL.
-    mem_t   mem_bufX = {0};
-    rntm_t  rntm;
-
-    // Packing for non-unit strided vector x.
-    if ( incx != 1 )
-    {
-        // In order to get the buffer from pool via rntm access to memory broker
-        //is needed. Following are initializations for rntm.
-        bli_rntm_init_from_global( &rntm );
-        bli_rntm_set_num_threads_only( 1, &rntm );
-        bli_membrk_rntm_set_membrk( &rntm );
-
-        // Calculate the size required for "n" dcomplex elements in vector x.
-        size_t buffer_size = n * sizeof( dcomplex );
-
-        #ifdef BLIS_ENABLE_MEM_TRACING
-            printf( "bli_dznorm2fv_unb_var1(): get mem pool block\n" );
-        #endif
-
-        // Acquire a Buffer(n*size(dcomplex)) from the memory broker
-        // and save the associated mem_t entry to mem_bufX.
-        bli_membrk_acquire_m
-        (
-            &rntm,
-            buffer_size,
-            BLIS_BUFFER_FOR_B_PANEL,
-            &mem_bufX
-        );
-
-        // Continue packing X if buffer memory is allocated.
-        if ( ( bli_mem_is_alloc( &mem_bufX ) ) )
-        {
-            x_buf = bli_mem_buffer( &mem_bufX );
-            // Pack vector x with non-unit stride to a temp buffer x_buf with unit stride.
-            for ( dim_t x_index = 0; x_index < n; x_index++ )
-            {
-                if ( incx > 0 )
-                {
-                    *( x_buf + x_index ) = *( x + ( x_index * incx ) );
-                }
-                else
-                {
-                    *( x_buf + x_index ) =  *( x + ( - ( n - x_index - 1 ) * incx ) );
-                }
-            }
-        }
-    }
-
-    dcomplex *xt = x_buf;
-
-    // Compute the sum of squares on 3 accumulators to avoid overflow
-    // and underflow, depending on the vector element value.
-    // Accumulator for small values; using scaling to avoid underflow.
-    double sum_sml = 0;
-   // Accumulator for medium values; no scaling required.
-    double sum_med = 0;
-    // Accumulator for big values; using scaling to avoid overflow.
-    double sum_big = 0;
-
-    // Constants chosen to minimize roundoff, according to Blue's algorithm.
-    const double thres_sml = pow( ( double )FLT_RADIX,    ceil( ( DBL_MIN_EXP - 1 )  * 0.5 ) );
-    const double thres_big = pow( ( double )FLT_RADIX,   floor( ( DBL_MAX_EXP - 52)  * 0.5 ) );
-    const double scale_sml = pow( ( double )FLT_RADIX, - floor( ( DBL_MIN_EXP - 53 ) * 0.5 ) );
-    const double scale_big = pow( ( double )FLT_RADIX,  - ceil( ( DBL_MAX_EXP - 52 ) * 0.5 ) );
-
-    double scale;
-    double abs_chi;
-    bool isbig = false;
-
-    if ( n > 2 )
-    {
-        // Constants used for comparisons.
-        v4df_t temp, thres_sml_vec, thres_big_vec, zerov, ymm0, ymm1;
-        temp.v = _mm256_set1_pd( -0.0 );
-        thres_sml_vec.v = _mm256_set1_pd( thres_sml );
-        thres_big_vec.v = _mm256_set1_pd( thres_big );
-        v4df_t x0v, x1v, mask_vec0, mask_vec1;
-        zerov.v  = _mm256_setzero_pd();
-
-        // Partial sums used for scaling.
-        v4df_t sum_med_vec0, sum_big_vec0, sum_sml_vec0, sum_med_vec1, sum_big_vec1, sum_sml_vec1;
-        sum_med_vec0.v = _mm256_setzero_pd();
-        sum_big_vec0.v = _mm256_setzero_pd();
-        sum_sml_vec0.v = _mm256_setzero_pd();
-        sum_med_vec1.v = _mm256_setzero_pd();
-        sum_big_vec1.v = _mm256_setzero_pd();
-        sum_sml_vec1.v = _mm256_setzero_pd();
-
-        for (; ( i + 4 ) <= n; i = i + 4)
-        {
-            x0v.v = _mm256_loadu_pd( (double*) xt );
-            x1v.v = _mm256_loadu_pd( (double*) (xt + 2) );
-
-            // Getting the abs of the vector elements.
-            x0v.v = _mm256_andnot_pd( temp.v, x0v.v );
-            x1v.v = _mm256_andnot_pd( temp.v, x1v.v );
-
-            // Check if any of the values is a NaN and if so, return.
-            mask_vec0.v = _mm256_cmp_pd(x0v.v, x0v.v, _CMP_UNORD_Q);
-            mask_vec1.v = _mm256_cmp_pd(x1v.v, x1v.v, _CMP_UNORD_Q);
-            if ( bli_horizontal_or( mask_vec0.v ) )
-            {
-                *norm = NAN;
-                return;
-            }
-            if ( bli_horizontal_or( mask_vec1.v ) )
-            {
-                *norm = NAN;
-                return;
-            }
-
-            // Mask vectors which indicate whether
-            // xi<=thres_sml or xi>=thres_big.
-            mask_vec0.v = CMP256( x0v.v, thres_sml_vec.v, thres_big_vec.v );
-            mask_vec1.v = CMP256( x1v.v, thres_sml_vec.v, thres_big_vec.v );
-
-            if ( !bli_horizontal_or( mask_vec0.v ) )
-            {
-                // Scaling is not necessary; only medium values.
-                sum_med_vec0.v = _mm256_fmadd_pd( x0v.v, x0v.v, sum_med_vec0.v );
-            }
-            else
-            {
-                // Mask vector which indicate whether xi > thres_big.
-                mask_vec0.v = _mm256_cmp_pd( x0v.v, thres_big_vec.v, _CMP_GT_OQ );
-
-                if ( bli_horizontal_or( mask_vec0.v ) )
-                {
-                    isbig = true;
-
-                    // Fill sum_med vector without scaling.
-                    ymm0.v = _mm256_blendv_pd( x0v.v, zerov.v, mask_vec0.v );
-                    sum_med_vec0.v = _mm256_fmadd_pd( ymm0.v, ymm0.v, sum_med_vec0.v );
-
-                    // Fill sum_big vector using scaling.
-                    temp.v = _mm256_set1_pd( scale_big );
-                    ymm0.v = _mm256_blendv_pd( zerov.v, temp.v, mask_vec0.v );
-                    ymm0.v = _mm256_mul_pd( x0v.v, ymm0.v );
-                    sum_big_vec0.v = _mm256_fmadd_pd( ymm0.v, ymm0.v, sum_big_vec0.v );
-                    temp.v = _mm256_set1_pd( -0.0 );
-                }
-                else
-                {
-                    // Mask vector which indicates whether xi > thres_small.
-                    mask_vec0.v = _mm256_cmp_pd( x0v.v, thres_sml_vec.v, _CMP_LT_OQ );
-                    // Fill sum_med vector without scaling.
-                    ymm0.v = _mm256_blendv_pd( x0v.v, zerov.v, mask_vec0.v );
-                    sum_med_vec0.v = _mm256_fmadd_pd( ymm0.v, ymm0.v, sum_med_vec0.v );
-
-                    // Accumulate small values only if there have not been any big values so far.
-                    if ( !isbig )
-                    {
-                        // Fill sum_sml vector using scaling.
-                        temp.v = _mm256_set1_pd( scale_sml );
-                        ymm0.v = _mm256_blendv_pd( zerov.v, temp.v, mask_vec0.v );
-                        ymm0.v = _mm256_mul_pd( x0v.v, ymm0.v );
-                        sum_sml_vec0.v = _mm256_fmadd_pd( ymm0.v, ymm0.v, sum_sml_vec0.v );
-                        temp.v = _mm256_set1_pd( -0.0 );
-                    }
-                }
-            }
-
-            if ( !bli_horizontal_or( mask_vec1.v ) )
-            {
-                // Scaling is not necessary; only medium values.
-                sum_med_vec1.v = _mm256_fmadd_pd( x1v.v, x1v.v, sum_med_vec1.v );
-            }
-            else
-            {
-                // Mask vector which indicate whether xi > thres_big.
-                mask_vec1.v = _mm256_cmp_pd( x1v.v, thres_big_vec.v, _CMP_GT_OQ );
-
-                if ( bli_horizontal_or( mask_vec1.v ) )
-                {
-                    isbig = true;
-
-                    // Fill sum_med vector without scaling.
-                    ymm1.v = _mm256_blendv_pd( x1v.v, zerov.v, mask_vec1.v );
-                    sum_med_vec1.v = _mm256_fmadd_pd( ymm1.v, ymm1.v, sum_med_vec1.v );
-
-                    // Fill sum_big vector using scaling.
-                    temp.v = _mm256_set1_pd( scale_big );
-                    ymm1.v = _mm256_blendv_pd( zerov.v, temp.v, mask_vec1.v );
-                    ymm1.v = _mm256_mul_pd( x1v.v, ymm1.v );
-                    sum_big_vec1.v = _mm256_fmadd_pd( ymm1.v, ymm1.v, sum_big_vec1.v ); 
-                    temp.v = _mm256_set1_pd( -0.0 );
-                }
-                else
-                {
-                    // Mask vector which indicates whether xi > thres_small.
-                    mask_vec1.v = _mm256_cmp_pd( x1v.v, thres_sml_vec.v, _CMP_LT_OQ );
-                    // Fill sum_med vector without scaling.
-                    ymm1.v = _mm256_blendv_pd( x1v.v, zerov.v, mask_vec1.v );
-                    sum_med_vec1.v = _mm256_fmadd_pd( ymm1.v, ymm1.v, sum_med_vec1.v );
-
-                    // Accumulate small values only if there have not been any big values so far.
-                    if ( !isbig )
-                    {
-                        // Fill sum_sml vector using scaling.
-                        temp.v = _mm256_set1_pd( scale_sml );
-                        ymm1.v = _mm256_blendv_pd( zerov.v, temp.v, mask_vec1.v );
-                        ymm1.v = _mm256_mul_pd( x1v.v, ymm1.v );
-                        sum_sml_vec1.v = _mm256_fmadd_pd( ymm1.v, ymm1.v, sum_sml_vec1.v );
-                        temp.v = _mm256_set1_pd( -0.0 );
-                    }
-                }
-            }
-
-            xt += 4;
-        }
-
-        for ( ; ( i + 2 ) <= n; i = i + 2 )
-        {
-            x0v.v = _mm256_loadu_pd( (double*) xt );
-
-            // Getting the abs of the vector elements.
-            x0v.v = _mm256_andnot_pd( temp.v, x0v.v );
-
-            // Check if any of the values is a NaN and if so, return.
-            mask_vec0.v = _mm256_cmp_pd(x0v.v, x0v.v, _CMP_UNORD_Q);
-            if ( bli_horizontal_or( mask_vec0.v ) )
-            {
-                *norm = NAN;
-                return;
-            }
-
-            // Mask vectors which indicate whether
-            // xi<=thres_sml or xi>=thres_big.
-            mask_vec0.v = CMP256( x0v.v, thres_sml_vec.v, thres_big_vec.v );
-
-            if ( !bli_horizontal_or( mask_vec0.v ) )
-            {
-                // Scaling is not necessary; only medium values.
-                sum_med_vec0.v = _mm256_fmadd_pd( x0v.v, x0v.v, sum_med_vec0.v );
-            }
-            else
-            {
-                // Mask vector which indicate whether xi > thres_big.
-                mask_vec0.v = _mm256_cmp_pd( x0v.v, thres_big_vec.v, _CMP_GT_OQ );
-
-                if ( bli_horizontal_or( mask_vec0.v ) )
-                {
-                    isbig = true;
-
-                    // Fill sum_med vector without scaling.
-                    ymm0.v = _mm256_blendv_pd( x0v.v, zerov.v, mask_vec0.v );
-                    sum_med_vec0.v = _mm256_fmadd_pd( ymm0.v, ymm0.v, sum_med_vec0.v );
-
-                    // Fill sum_big vector using scaling.
-                    temp.v = _mm256_set1_pd( scale_big );
-                    ymm0.v = _mm256_blendv_pd( zerov.v, temp.v, mask_vec0.v );
-                    ymm0.v = _mm256_mul_pd( x0v.v, ymm0.v );
-                    sum_big_vec0.v = _mm256_fmadd_pd( ymm0.v, ymm0.v, sum_big_vec0.v );
-                    temp.v = _mm256_set1_pd( -0.0 );
-                }
-                else
-                {
-                    // Mask vector which indicates whether xi > thres_small.
-                    mask_vec0.v = _mm256_cmp_pd( x0v.v, thres_sml_vec.v, _CMP_LT_OQ );
-                    // Fill sum_med vector without scaling.
-                    ymm0.v = _mm256_blendv_pd( x0v.v, zerov.v, mask_vec0.v );
-                    sum_med_vec0.v = _mm256_fmadd_pd( ymm0.v, ymm0.v, sum_med_vec0.v );
-
-                    // Accumulate small values only if there have not been any big values so far.
-                    if ( !isbig )
-                    {
-                        // Fill sum_sml vector using scaling.
-                        temp.v = _mm256_set1_pd( scale_sml );
-                        ymm0.v = _mm256_blendv_pd( zerov.v, temp.v, mask_vec0.v );
-                        ymm0.v = _mm256_mul_pd( x0v.v, ymm0.v );
-                        sum_sml_vec0.v = _mm256_fmadd_pd( ymm0.v, ymm0.v, sum_sml_vec0.v );
-                        temp.v = _mm256_set1_pd( -0.0 );
-                    }
-                }
-            }
-            xt += 2;
-        }
-
-        sum_sml_vec0.v = _mm256_add_pd( sum_sml_vec0.v, sum_sml_vec1.v );
-        sum_med_vec0.v = _mm256_add_pd( sum_med_vec0.v, sum_med_vec1.v );
-        sum_big_vec0.v = _mm256_add_pd( sum_big_vec0.v, sum_big_vec1.v );
-
-        sum_sml += sum_sml_vec0.v[0] + sum_sml_vec0.v[1]
-                + sum_sml_vec0.v[2] + sum_sml_vec0.v[3];
-        sum_med += sum_med_vec0.v[0] + sum_med_vec0.v[1]
-                + sum_med_vec0.v[2] + sum_med_vec0.v[3];
-        sum_big += sum_big_vec0.v[0] + sum_big_vec0.v[1]
-                + sum_big_vec0.v[2] + sum_big_vec0.v[3];
-    }
-
-    n_remainder = n - i;
-    bool hasInf = false;
-    if ( ( n_remainder > 0 ) )
-    {
-        // Put first the most likely to happen to avoid evaluations on if statements.
-        for (i = 0; i < n_remainder; i++)
-        {
-            // Get real and imaginary component of the vector element.
-            double chi_r, chi_i;
-            bli_zdgets(*xt, chi_r, chi_i);
-
-            // Start with accumulating the real component of the vector element.
-            abs_chi = bli_fabs( chi_r );
-            // If any of the elements is NaN, then return NaN as a result.
-            if ( bli_isnan( abs_chi ) )
-            {
-                *norm = abs_chi;
-                return;
-            }
-            // Else, if any of the elements is an Inf, then return +Inf as a result.
-            if ( bli_isinf( abs_chi ) )
-            {
-                *norm = abs_chi;
-                // Instead of returning immediately, use this flag
-                // to denote that there is an Inf element in the vector.
-                // That is used to avoid cases where there is a NaN which comes
-                // after an Inf.
-                hasInf = true;
-            }
-            // Most likely case: medium values, not over/under-flow.
-            if ( ( abs_chi <= thres_big ) && ( abs_chi >= thres_sml ) )
-            {
-                sum_med += abs_chi * abs_chi;
-            }
-            // Case where there could be an overflow. Scaling is required.
-            else if ( abs_chi > thres_big )
-            {
-                sum_big += ( abs_chi * scale_big ) * ( abs_chi * scale_big );
-                isbig = true;
-            }
-            // Case where there could be an underflow. Scaling is required.
-            else if ( ( !isbig ) && ( abs_chi < thres_sml ) )
-            {
-                sum_sml += ( abs_chi * scale_sml ) * ( abs_chi * scale_sml );
-            }
-
-            // Accumulate the imaginary component of the vector element.
-            abs_chi = bli_fabs( chi_i );
-            // If any of the elements is NaN, then return NaN as a result.
-            if ( bli_isnan( abs_chi ) )
-            {
-                *norm = abs_chi;
-                return;
-            }
-            // Else, if any of the elements is an Inf, then return +Inf as a result.
-            if ( bli_isinf( abs_chi ) )
-            {
-                *norm = abs_chi;
-                // Instead of returning immediately, use this flag
-                // to denote that there is an Inf element in the vector.
-                // That is used to avoid cases where there is a NaN which comes
-                // after an Inf.
-                hasInf = true;
-            }
-            // Most likely case: medium values, not over/under-flow.
-            if ( ( abs_chi <= thres_big ) && ( abs_chi >= thres_sml ) )
-            {
-                sum_med += abs_chi * abs_chi;
-            }
-            // Case where there could be an overflow. Scaling is required.
-            else if ( abs_chi > thres_big )
-            {
-                sum_big += ( abs_chi * scale_big ) * ( abs_chi * scale_big );
-                isbig = true;
-            }
-            // Case where there could be an underflow. Scaling is required.
-            else if ( ( !isbig ) && ( abs_chi < thres_sml ) )
-            {
-                sum_sml += ( abs_chi * scale_sml ) * ( abs_chi * scale_sml );
-            }
-
-            xt++;
-        }
-    }
-
-    // Early return if there is an Inf.
-    if ( hasInf ) return;
-
-    // Combine accumulators.
-    if ( isbig )
-    {
-        // Combine sum_big and sum_med if sum_med > 0.
-        if ( sum_med > 0.0 )
-        {
-            sum_big += ( sum_med * scale_big ) * scale_big;
-        }
-        scale = 1.0 / scale_big;
-        sumsq = sum_big;
-    }
-
-    else if ( sum_sml > 0.0 )
-    {
-        // Combine sum_med and sum_sml if sum_sml>0.
-        if ( sum_med > 0.0 )
-        {
-            sum_med = sqrt( sum_med );
-            sum_sml = sqrt( sum_sml ) / scale_sml;
-            double ymin, ymax;
-            if ( sum_sml > sum_med )
-            {
-                ymin = sum_med;
-                ymax = sum_sml;
-            }
-            else
-            {
-                ymin = sum_sml;
-                ymax = sum_med;
-            }
-            scale = 1.0;
-            sumsq = ymax * ymax * ( 1.0 + ( ymin / ymax ) * ( ymin / ymax ) );
-        }
-        else
-        {
-            scale = 1.0 / scale_sml;
-            sumsq = sum_sml;
-        }
-    }
-    else
-    {
-        // If all values are mid-range:
-        scale = 1.0;
-        sumsq = sum_med;
-    }
-
-    *norm = scale * sqrt( sumsq );
-
-    if ( ( incx != 1 ) && bli_mem_is_alloc( &mem_bufX ) )
-    {
-        #ifdef BLIS_ENABLE_MEM_TRACING
-            printf( "bli_dznorm2fv_unb_var1(): releasing mem pool block\n" );
-        #endif
-        // Return the buffer to pool.
-        bli_membrk_release( &rntm , &mem_bufX );
-    }
-
-    AOCL_DTL_TRACE_EXIT( AOCL_DTL_LEVEL_TRACE_3 );
-
-    return;
-}
-=======
 /*
 
    BLIS
@@ -3979,5 +3022,4 @@
     AOCL_DTL_TRACE_EXIT( AOCL_DTL_LEVEL_TRACE_3 );
 
     return;
-}
->>>>>>> 4dcd51c9
+}