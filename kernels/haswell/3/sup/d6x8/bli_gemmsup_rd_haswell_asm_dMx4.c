/*

   BLIS
   An object-based framework for developing high-performance BLAS-like
   libraries.

   Copyright (C) 2014, The University of Texas at Austin
   Copyright (C) 2022-2023, Advanced Micro Devices, Inc. All rights reserved.

   Redistribution and use in source and binary forms, with or without
   modification, are permitted provided that the following conditions are
   met:
    - Redistributions of source code must retain the above copyright
      notice, this list of conditions and the following disclaimer.
    - Redistributions in binary form must reproduce the above copyright
      notice, this list of conditions and the following disclaimer in the
      documentation and/or other materials provided with the distribution.
    - Neither the name(s) of the copyright holder(s) nor the names of its
      contributors may be used to endorse or promote products derived
      from this software without specific prior written permission.

   THIS SOFTWARE IS PROVIDED BY THE COPYRIGHT HOLDERS AND CONTRIBUTORS
   "AS IS" AND ANY EXPRESS OR IMPLIED WARRANTIES, INCLUDING, BUT NOT
   LIMITED TO, THE IMPLIED WARRANTIES OF MERCHANTABILITY AND FITNESS FOR
   A PARTICULAR PURPOSE ARE DISCLAIMED. IN NO EVENT SHALL THE COPYRIGHT
   HOLDER OR CONTRIBUTORS BE LIABLE FOR ANY DIRECT, INDIRECT, INCIDENTAL,
   SPECIAL, EXEMPLARY, OR CONSEQUENTIAL DAMAGES (INCLUDING, BUT NOT
   LIMITED TO, PROCUREMENT OF SUBSTITUTE GOODS OR SERVICES; LOSS OF USE,
   DATA, OR PROFITS; OR BUSINESS INTERRUPTION) HOWEVER CAUSED AND ON ANY
   THEORY OF LIABILITY, WHETHER IN CONTRACT, STRICT LIABILITY, OR TORT
   (INCLUDING NEGLIGENCE OR OTHERWISE) ARISING IN ANY WAY OUT OF THE USE
   OF THIS SOFTWARE, EVEN IF ADVISED OF THE POSSIBILITY OF SUCH DAMAGE.

*/

#include "blis.h"

#define BLIS_ASM_SYNTAX_ATT
#include "bli_x86_asm_macros.h"

/*
   rrc:
     --------        ------        | | | | | | | |
     --------        ------        | | | | | | | |
     --------   +=   ------ ...    | | | | | | | |
     --------        ------        | | | | | | | |
     --------        ------              :
     --------        ------              :

   Assumptions:
   - C is row-stored and B is column-stored;
   - A is row-stored;
   - m0 and n0 are at most MR and NR, respectively.
   Therefore, this (r)ow-preferential microkernel is well-suited for
   a dot-product-based accumulation that performs vector loads from
   both A and B.
*/

// Prototype reference microkernels.
GEMMSUP_KER_PROT( double,   d, gemmsup_r_haswell_ref )


void bli_dgemmsup_rd_haswell_asm_6x4
     (
       conj_t              conja,
       conj_t              conjb,
       dim_t               m0,
       dim_t               n0,
       dim_t               k0,
       double*    restrict alpha,
       double*    restrict a, inc_t rs_a0, inc_t cs_a0,
       double*    restrict b, inc_t rs_b0, inc_t cs_b0,
       double*    restrict beta,
       double*    restrict c, inc_t rs_c0, inc_t cs_c0,
       auxinfo_t* restrict data,
       cntx_t*    restrict cntx
     )
{
	//void*    a_next = bli_auxinfo_next_a( data );
	//void*    b_next = bli_auxinfo_next_b( data );

	// Typecast local copies of integers in case dim_t and inc_t are a
	// different size than is expected by load instructions.
	uint64_t k_iter16 = k0 / 16;
	uint64_t k_left16 = k0 % 16;
	uint64_t k_iter4  = k_left16 / 4;
	uint64_t k_left1  = k_left16 % 4;

	uint64_t m_iter = m0 / 3;
	//uint64_t m_left = m0 % 3;

	uint64_t rs_a   = rs_a0;
	uint64_t cs_a   = cs_a0;
	uint64_t rs_b   = rs_b0;
	uint64_t cs_b   = cs_b0;
	uint64_t rs_c   = rs_c0;
	uint64_t cs_c   = cs_c0;

	// -------------------------------------------------------------------------

	begin_asm()

	//vzeroall()                         // zero all xmm/ymm registers.

	mov(var(a), r14)                   // load address of a.
	mov(var(rs_a), r8)                 // load rs_a
	//mov(var(cs_a), r9)                 // load cs_a
	lea(mem(, r8, 8), r8)              // rs_a *= sizeof(double)
	//lea(mem(, r9, 8), r9)              // cs_a *= sizeof(double)

	//lea(mem(r8, r8, 2), r13)           // r13 = 3*rs_a
	//lea(mem(r8, r8, 4), r15)           // r15 = 5*rs_a

	mov(var(b), rdx)                   // load address of b.
	//mov(var(rs_b), r10)                // load rs_b
	mov(var(cs_b), r11)                // load cs_b
	//lea(mem(, r10, 8), r10)            // rs_b *= sizeof(double)
	lea(mem(, r11, 8), r11)            // cs_b *= sizeof(double)

	lea(mem(r11, r11, 2), r13)         // r13 = 3*cs_b
	lea(mem(r8,  r8,  2), r10)         // r10 = 3*rs_a


	mov(var(c), r12)                   // load address of c
	mov(var(rs_c), rdi)                // load rs_c
	lea(mem(, rdi, 8), rdi)            // rs_c *= sizeof(double)



	// r12 = rcx = c
	// r14 = rax = a
	// rdx = rbx = b
	// r9  = m dim index ii

	mov(var(m_iter), r9)               // ii = m_iter;

	label(.DLOOP3X4I)                  // LOOP OVER ii = [ m_iter .. 1 0 ]



#if 0
	vzeroall()                         // zero all xmm/ymm registers.
#else
	                                   // skylake can execute 3 vxorpd ipc with
	                                   // a latency of 1 cycle, while vzeroall
	                                   // has a latency of 12 cycles.
	vxorpd(ymm4,  ymm4,  ymm4)
	vxorpd(ymm5,  ymm5,  ymm5)
	vxorpd(ymm6,  ymm6,  ymm6)
	vxorpd(ymm7,  ymm7,  ymm7)
	vxorpd(ymm8,  ymm8,  ymm8)
	vxorpd(ymm9,  ymm9,  ymm9)
	vxorpd(ymm10, ymm10, ymm10)
	vxorpd(ymm11, ymm11, ymm11)
	vxorpd(ymm12, ymm12, ymm12)
	vxorpd(ymm13, ymm13, ymm13)
	vxorpd(ymm14, ymm14, ymm14)
	vxorpd(ymm15, ymm15, ymm15)
#endif


	lea(mem(r12), rcx)                 // rcx = c_ii;
	lea(mem(r14), rax)                 // rax = a_ii;
	lea(mem(rdx), rbx)                 // rbx = b;


#if 1
	//mov(var(rs_c), rdi)                // load rs_c
	//lea(mem(, rdi, 8), rdi)            // rs_c *= sizeof(double)
	prefetch(0, mem(rcx,         3*8)) // prefetch c + 0*rs_c
	prefetch(0, mem(rcx, rdi, 1, 3*8)) // prefetch c + 1*rs_c
	prefetch(0, mem(rcx, rdi, 2, 3*8)) // prefetch c + 2*rs_c
#endif
<<<<<<< HEAD
=======
	lea(mem(r8,  r8,  4), rbp)         // rbp = 5*rs_a
>>>>>>> 5013a6cb




	mov(var(k_iter16), rsi)            // i = k_iter16;
	test(rsi, rsi)                     // check i via logical AND.
	je(.DCONSIDKITER4)                 // if i == 0, jump to code that
	                                   // contains the k_iter4 loop.


	label(.DLOOPKITER16)               // MAIN LOOP


	// ---------------------------------- iteration 0

#if 0
	prefetch(0, mem(rax, r10, 1, 0*8)) // prefetch rax + 3*cs_a
	prefetch(0, mem(rax, r8,  4, 0*8)) // prefetch rax + 4*cs_a
	prefetch(0, mem(rax, rbp, 1, 0*8)) // prefetch rax + 5*cs_a
#endif

	vmovupd(mem(rax       ), ymm0)
	vmovupd(mem(rax, r8, 1), ymm1)
	vmovupd(mem(rax, r8, 2), ymm2)
	add(imm(4*8), rax)                 // a += 4*cs_b = 4*8;

	vmovupd(mem(rbx        ), ymm3)
	vfmadd231pd(ymm0, ymm3, ymm4)
	vfmadd231pd(ymm1, ymm3, ymm5)
	vfmadd231pd(ymm2, ymm3, ymm6)

	vmovupd(mem(rbx, r11, 1), ymm3)
	vfmadd231pd(ymm0, ymm3, ymm7)
	vfmadd231pd(ymm1, ymm3, ymm8)
	vfmadd231pd(ymm2, ymm3, ymm9)

	vmovupd(mem(rbx, r11, 2), ymm3)
	vfmadd231pd(ymm0, ymm3, ymm10)
	vfmadd231pd(ymm1, ymm3, ymm11)
	vfmadd231pd(ymm2, ymm3, ymm12)

	vmovupd(mem(rbx, r13, 1), ymm3)
	add(imm(4*8), rbx)                 // b += 4*rs_b = 4*8;
	vfmadd231pd(ymm0, ymm3, ymm13)
	vfmadd231pd(ymm1, ymm3, ymm14)
	vfmadd231pd(ymm2, ymm3, ymm15)


	// ---------------------------------- iteration 1

	vmovupd(mem(rax       ), ymm0)
	vmovupd(mem(rax, r8, 1), ymm1)
	vmovupd(mem(rax, r8, 2), ymm2)
	add(imm(4*8), rax)                 // a += 4*cs_b = 4*8;

	vmovupd(mem(rbx        ), ymm3)
	vfmadd231pd(ymm0, ymm3, ymm4)
	vfmadd231pd(ymm1, ymm3, ymm5)
	vfmadd231pd(ymm2, ymm3, ymm6)

	vmovupd(mem(rbx, r11, 1), ymm3)
	vfmadd231pd(ymm0, ymm3, ymm7)
	vfmadd231pd(ymm1, ymm3, ymm8)
	vfmadd231pd(ymm2, ymm3, ymm9)

	vmovupd(mem(rbx, r11, 2), ymm3)
	vfmadd231pd(ymm0, ymm3, ymm10)
	vfmadd231pd(ymm1, ymm3, ymm11)
	vfmadd231pd(ymm2, ymm3, ymm12)

	vmovupd(mem(rbx, r13, 1), ymm3)
	add(imm(4*8), rbx)                 // b += 4*rs_b = 4*8;
	vfmadd231pd(ymm0, ymm3, ymm13)
	vfmadd231pd(ymm1, ymm3, ymm14)
	vfmadd231pd(ymm2, ymm3, ymm15)


	// ---------------------------------- iteration 2

#if 0
	prefetch(0, mem(rax, r10, 1, 0*8)) // prefetch rax + 3*cs_a
	prefetch(0, mem(rax, r8,  4, 0*8)) // prefetch rax + 4*cs_a
	prefetch(0, mem(rax, rbp, 1, 0*8)) // prefetch rax + 5*cs_a
#endif

	vmovupd(mem(rax       ), ymm0)
	vmovupd(mem(rax, r8, 1), ymm1)
	vmovupd(mem(rax, r8, 2), ymm2)
	add(imm(4*8), rax)                 // a += 4*cs_b = 4*8;

	vmovupd(mem(rbx        ), ymm3)
	vfmadd231pd(ymm0, ymm3, ymm4)
	vfmadd231pd(ymm1, ymm3, ymm5)
	vfmadd231pd(ymm2, ymm3, ymm6)

	vmovupd(mem(rbx, r11, 1), ymm3)
	vfmadd231pd(ymm0, ymm3, ymm7)
	vfmadd231pd(ymm1, ymm3, ymm8)
	vfmadd231pd(ymm2, ymm3, ymm9)

	vmovupd(mem(rbx, r11, 2), ymm3)
	vfmadd231pd(ymm0, ymm3, ymm10)
	vfmadd231pd(ymm1, ymm3, ymm11)
	vfmadd231pd(ymm2, ymm3, ymm12)

	vmovupd(mem(rbx, r13, 1), ymm3)
	add(imm(4*8), rbx)                 // b += 4*rs_b = 4*8;
	vfmadd231pd(ymm0, ymm3, ymm13)
	vfmadd231pd(ymm1, ymm3, ymm14)
	vfmadd231pd(ymm2, ymm3, ymm15)


	// ---------------------------------- iteration 3

	vmovupd(mem(rax       ), ymm0)
	vmovupd(mem(rax, r8, 1), ymm1)
	vmovupd(mem(rax, r8, 2), ymm2)
	add(imm(4*8), rax)                 // a += 4*cs_b = 4*8;

	vmovupd(mem(rbx        ), ymm3)
	vfmadd231pd(ymm0, ymm3, ymm4)
	vfmadd231pd(ymm1, ymm3, ymm5)
	vfmadd231pd(ymm2, ymm3, ymm6)

	vmovupd(mem(rbx, r11, 1), ymm3)
	vfmadd231pd(ymm0, ymm3, ymm7)
	vfmadd231pd(ymm1, ymm3, ymm8)
	vfmadd231pd(ymm2, ymm3, ymm9)

	vmovupd(mem(rbx, r11, 2), ymm3)
	vfmadd231pd(ymm0, ymm3, ymm10)
	vfmadd231pd(ymm1, ymm3, ymm11)
	vfmadd231pd(ymm2, ymm3, ymm12)

	vmovupd(mem(rbx, r13, 1), ymm3)
	add(imm(4*8), rbx)                 // b += 4*rs_b = 4*8;
	vfmadd231pd(ymm0, ymm3, ymm13)
	vfmadd231pd(ymm1, ymm3, ymm14)
	vfmadd231pd(ymm2, ymm3, ymm15)



	dec(rsi)                           // i -= 1;
	jne(.DLOOPKITER16)                 // iterate again if i != 0.






	label(.DCONSIDKITER4)

	mov(var(k_iter4), rsi)             // i = k_iter4;
	test(rsi, rsi)                     // check i via logical AND.
	je(.DCONSIDKLEFT1)                 // if i == 0, jump to code that
	                                   // considers k_left1 loop.
	                                   // else, we prepare to enter k_iter4 loop.


	label(.DLOOPKITER4)                // EDGE LOOP (ymm)

#if 0
	prefetch(0, mem(rax, r10, 1, 0*8)) // prefetch rax + 3*cs_a
	prefetch(0, mem(rax, r8,  4, 0*8)) // prefetch rax + 4*cs_a
	prefetch(0, mem(rax, rbp, 1, 0*8)) // prefetch rax + 5*cs_a
#endif

	vmovupd(mem(rax       ), ymm0)
	vmovupd(mem(rax, r8, 1), ymm1)
	vmovupd(mem(rax, r8, 2), ymm2)
	add(imm(4*8), rax)                 // a += 4*cs_b = 4*8;

	vmovupd(mem(rbx        ), ymm3)
	vfmadd231pd(ymm0, ymm3, ymm4)
	vfmadd231pd(ymm1, ymm3, ymm5)
	vfmadd231pd(ymm2, ymm3, ymm6)

	vmovupd(mem(rbx, r11, 1), ymm3)
	vfmadd231pd(ymm0, ymm3, ymm7)
	vfmadd231pd(ymm1, ymm3, ymm8)
	vfmadd231pd(ymm2, ymm3, ymm9)

	vmovupd(mem(rbx, r11, 2), ymm3)
	vfmadd231pd(ymm0, ymm3, ymm10)
	vfmadd231pd(ymm1, ymm3, ymm11)
	vfmadd231pd(ymm2, ymm3, ymm12)

	vmovupd(mem(rbx, r13, 1), ymm3)
	add(imm(4*8), rbx)                 // b += 4*rs_b = 4*8;
	vfmadd231pd(ymm0, ymm3, ymm13)
	vfmadd231pd(ymm1, ymm3, ymm14)
	vfmadd231pd(ymm2, ymm3, ymm15)


	dec(rsi)                           // i -= 1;
	jne(.DLOOPKITER4)                  // iterate again if i != 0.




	label(.DCONSIDKLEFT1)

	mov(var(k_left1), rsi)             // i = k_left1;
	test(rsi, rsi)                     // check i via logical AND.
	je(.DPOSTACCUM)                    // if i == 0, we're done; jump to end.
	                                   // else, we prepare to enter k_left1 loop.




	label(.DLOOPKLEFT1)                // EDGE LOOP (scalar)
	                                   // NOTE: We must use ymm registers here bc
	                                   // using the xmm registers would zero out the
	                                   // high bits of the destination registers,
	                                   // which would destory intermediate results.

	vmovsd(mem(rax       ), xmm0)
	vmovsd(mem(rax, r8, 1), xmm1)
	vmovsd(mem(rax, r8, 2), xmm2)
	add(imm(1*8), rax)                 // a += 1*cs_a = 1*8;

	vmovsd(mem(rbx        ), xmm3)
	vfmadd231pd(ymm0, ymm3, ymm4)
	vfmadd231pd(ymm1, ymm3, ymm5)
	vfmadd231pd(ymm2, ymm3, ymm6)

	vmovsd(mem(rbx, r11, 1), xmm3)
	vfmadd231pd(ymm0, ymm3, ymm7)
	vfmadd231pd(ymm1, ymm3, ymm8)
	vfmadd231pd(ymm2, ymm3, ymm9)

	vmovsd(mem(rbx, r11, 2), xmm3)
	vfmadd231pd(ymm0, ymm3, ymm10)
	vfmadd231pd(ymm1, ymm3, ymm11)
	vfmadd231pd(ymm2, ymm3, ymm12)

	vmovsd(mem(rbx, r13, 1), xmm3)
	add(imm(1*8), rbx)                 // b += 1*rs_b = 1*8;
	vfmadd231pd(ymm0, ymm3, ymm13)
	vfmadd231pd(ymm1, ymm3, ymm14)
	vfmadd231pd(ymm2, ymm3, ymm15)


	dec(rsi)                           // i -= 1;
	jne(.DLOOPKLEFT1)                  // iterate again if i != 0.







	label(.DPOSTACCUM)



	                                   // ymm4  ymm7  ymm10 ymm13
	                                   // ymm5  ymm8  ymm11 ymm14
	                                   // ymm6  ymm9  ymm12 ymm15

	vhaddpd( ymm7, ymm4, ymm0 )
	vextractf128(imm(1), ymm0, xmm1 )
	vaddpd( xmm0, xmm1, xmm0 )

	vhaddpd( ymm13, ymm10, ymm2 )
	vextractf128(imm(1), ymm2, xmm1 )
	vaddpd( xmm2, xmm1, xmm2 )

	vperm2f128(imm(0x20), ymm2, ymm0, ymm4 )


	vhaddpd( ymm8, ymm5, ymm0 )
	vextractf128(imm(1), ymm0, xmm1 )
	vaddpd( xmm0, xmm1, xmm0 )

	vhaddpd( ymm14, ymm11, ymm2 )
	vextractf128(imm(1), ymm2, xmm1 )
	vaddpd( xmm2, xmm1, xmm2 )

	vperm2f128(imm(0x20), ymm2, ymm0, ymm5 )


	vhaddpd( ymm9, ymm6, ymm0 )
	vextractf128(imm(1), ymm0, xmm1 )
	vaddpd( xmm0, xmm1, xmm0 )

	vhaddpd( ymm15, ymm12, ymm2 )
	vextractf128(imm(1), ymm2, xmm1 )
	vaddpd( xmm2, xmm1, xmm2 )

	vperm2f128(imm(0x20), ymm2, ymm0, ymm6 )

	                                   // xmm4[0:3] = sum(ymm4) sum(ymm7) sum(ymm10) sum(ymm13)
	                                   // xmm5[0:3] = sum(ymm5) sum(ymm8) sum(ymm11) sum(ymm14)
	                                   // xmm6[0:3] = sum(ymm6) sum(ymm9) sum(ymm12) sum(ymm15)



	//mov(var(rs_c), rdi)                // load rs_c
	//lea(mem(, rdi, 8), rdi)            // rs_c *= sizeof(double)

	mov(var(alpha), rax)               // load address of alpha
	mov(var(beta), rbx)                // load address of beta
	vbroadcastsd(mem(rax), ymm0)       // load alpha and duplicate
	vbroadcastsd(mem(rbx), ymm3)       // load beta and duplicate

	vmulpd(ymm0, ymm4, ymm4)           // scale by alpha
	vmulpd(ymm0, ymm5, ymm5)
	vmulpd(ymm0, ymm6, ymm6)






	//mov(var(cs_c), rsi)                // load cs_c
	//lea(mem(, rsi, 8), rsi)            // rsi = cs_c * sizeof(double)



	                                   // now avoid loading C if beta == 0

	vxorpd(ymm0, ymm0, ymm0)           // set ymm0 to zero.
	vucomisd(xmm0, xmm3)               // set ZF if beta == 0.
	je(.DBETAZERO)                     // if ZF = 1, jump to beta == 0 case



	label(.DROWSTORED)


	vfmadd231pd(mem(rcx), ymm3, ymm4)
	vmovupd(ymm4, mem(rcx))
	add(rdi, rcx)

	vfmadd231pd(mem(rcx), ymm3, ymm5)
	vmovupd(ymm5, mem(rcx))
	add(rdi, rcx)

	vfmadd231pd(mem(rcx), ymm3, ymm6)
	vmovupd(ymm6, mem(rcx))
	//add(rdi, rcx)



	jmp(.DDONE)                        // jump to end.




	label(.DBETAZERO)



	label(.DROWSTORBZ)


	vmovupd(ymm4, mem(rcx))
	add(rdi, rcx)

	vmovupd(ymm5, mem(rcx))
	add(rdi, rcx)

	vmovupd(ymm6, mem(rcx))
	//add(rdi, rcx)




	label(.DDONE)




	lea(mem(r12, rdi, 2), r12)         //
	lea(mem(r12, rdi, 1), r12)         // c_ii = r12 += 3*rs_c

	lea(mem(r14, r8,  2), r14)         //
	lea(mem(r14, r8,  1), r14)         // a_ii = r14 += 3*rs_a

	dec(r9)                            // ii -= 1;
	jne(.DLOOP3X4I)                    // iterate again if ii != 0.




	label(.DRETURN)



    end_asm(
	: // output operands (none)
	: // input operands
      [m_iter] "m" (m_iter),
      [k_iter16] "m" (k_iter16),
      [k_iter4] "m" (k_iter4),
      [k_left1] "m" (k_left1),
      [a]      "m" (a),
      [rs_a]   "m" (rs_a),
      [cs_a]   "m" (cs_a),
      [b]      "m" (b),
      [rs_b]   "m" (rs_b),
      [cs_b]   "m" (cs_b),
      [alpha]  "m" (alpha),
      [beta]   "m" (beta),
      [c]      "m" (c),
      [rs_c]   "m" (rs_c),
      [cs_c]   "m" (cs_c)/*,
      [a_next] "m" (a_next),
      [b_next] "m" (b_next)*/
	: // register clobber list
	  "rax", "rbx", "rcx", "rdx", "rsi", "rdi",
	  "r8", "r9", "r10", "r11", "r12", "r13", "r14", "r15",
	  "xmm0", "xmm1", "xmm2", "xmm3",
	  "xmm4", "xmm5", "xmm6", "xmm7",
	  "xmm8", "xmm9", "xmm10", "xmm11",
	  "xmm12", "xmm13", "xmm14", "xmm15",
	  "ymm0", "ymm1", "ymm2", "ymm3", "ymm4", "ymm5", "ymm6",
	  "ymm7", "ymm8", "ymm9", "ymm10", "ymm11", "ymm12",
	  "ymm13", "ymm14", "ymm15",
	  "memory"
	)
}

void bli_dgemmsup_rd_haswell_asm_2x4
     (
       conj_t              conja,
       conj_t              conjb,
       dim_t               m0,
       dim_t               n0,
       dim_t               k0,
       double*    restrict alpha,
       double*    restrict a, inc_t rs_a0, inc_t cs_a0,
       double*    restrict b, inc_t rs_b0, inc_t cs_b0,
       double*    restrict beta,
       double*    restrict c, inc_t rs_c0, inc_t cs_c0,
       auxinfo_t* restrict data,
       cntx_t*    restrict cntx
     )
{
	//void*    a_next = bli_auxinfo_next_a( data );
	//void*    b_next = bli_auxinfo_next_b( data );

	// Typecast local copies of integers in case dim_t and inc_t are a
	// different size than is expected by load instructions.
	uint64_t k_iter16 = k0 / 16;
	uint64_t k_left16 = k0 % 16;
	uint64_t k_iter4  = k_left16 / 4;
	uint64_t k_left1  = k_left16 % 4;

	uint64_t rs_a   = rs_a0;
	uint64_t cs_a   = cs_a0;
	uint64_t rs_b   = rs_b0;
	uint64_t cs_b   = cs_b0;
	uint64_t rs_c   = rs_c0;
	uint64_t cs_c   = cs_c0;

	// -------------------------------------------------------------------------

	begin_asm()

	//vzeroall()                         // zero all xmm/ymm registers.

	mov(var(a), rax)                   // load address of a.
	mov(var(rs_a), r8)                 // load rs_a
	//mov(var(cs_a), r9)                 // load cs_a
	lea(mem(, r8, 8), r8)              // rs_a *= sizeof(double)
	//lea(mem(, r9, 8), r9)              // cs_a *= sizeof(double)

	//lea(mem(r8, r8, 2), r13)           // r13 = 3*rs_a
	//lea(mem(r8, r8, 4), r15)           // r15 = 5*rs_a

	mov(var(b), rbx)                   // load address of b.
	//mov(var(rs_b), r10)                // load rs_b
	mov(var(cs_b), r11)                // load cs_b
	//lea(mem(, r10, 8), r10)            // rs_b *= sizeof(double)
	lea(mem(, r11, 8), r11)            // cs_b *= sizeof(double)

	lea(mem(r11, r11, 2), r13)         // r13 = 3*cs_b
	//lea(mem(r8,  r8,  2), r10)         // r10 = 3*rs_a


	mov(var(c), rcx)                   // load address of c
	mov(var(rs_c), rdi)                // load rs_c
	lea(mem(, rdi, 8), rdi)            // rs_c *= sizeof(double)



	// r12 = rcx = c
	// r14 = rax = a
	// rdx = rbx = b

#if 0
	vzeroall()                         // zero all xmm/ymm registers.
#else
	                                   // skylake can execute 3 vxorpd ipc with
	                                   // a latency of 1 cycle, while vzeroall
	                                   // has a latency of 12 cycles.
	vxorpd(ymm4,  ymm4,  ymm4)
	vxorpd(ymm5,  ymm5,  ymm5)
	vxorpd(ymm7,  ymm7,  ymm7)
	vxorpd(ymm8,  ymm8,  ymm8)
	vxorpd(ymm10, ymm10, ymm10)
	vxorpd(ymm11, ymm11, ymm11)
	vxorpd(ymm13, ymm13, ymm13)
	vxorpd(ymm14, ymm14, ymm14)
#endif


	//lea(mem(r12), rcx)                 // rcx = c;
	//lea(mem(r14), rax)                 // rax = a;
	//lea(mem(rdx), rbx)                 // rbx = b;


#if 1
	//mov(var(rs_c), rdi)                // load rs_c
	//lea(mem(, rdi, 8), rdi)            // rs_c *= sizeof(double)
	prefetch(0, mem(rcx,         3*8)) // prefetch c + 0*rs_c
	prefetch(0, mem(rcx, rdi, 1, 3*8)) // prefetch c + 1*rs_c
#endif




	mov(var(k_iter16), rsi)            // i = k_iter16;
	test(rsi, rsi)                     // check i via logical AND.
	je(.DCONSIDKITER4)                 // if i == 0, jump to code that
	                                   // contains the k_iter4 loop.


	label(.DLOOPKITER16)               // MAIN LOOP


	// ---------------------------------- iteration 0

#if 0
	prefetch(0, mem(rax, r10, 1, 0*8)) // prefetch rax + 3*cs_a
	prefetch(0, mem(rax, r8,  4, 0*8)) // prefetch rax + 4*cs_a
#endif

	vmovupd(mem(rax       ), ymm0)
	vmovupd(mem(rax, r8, 1), ymm1)
	add(imm(4*8), rax)                 // a += 4*cs_b = 4*8;

	vmovupd(mem(rbx        ), ymm3)
	vfmadd231pd(ymm0, ymm3, ymm4)
	vfmadd231pd(ymm1, ymm3, ymm5)

	vmovupd(mem(rbx, r11, 1), ymm3)
	vfmadd231pd(ymm0, ymm3, ymm7)
	vfmadd231pd(ymm1, ymm3, ymm8)

	vmovupd(mem(rbx, r11, 2), ymm3)
	vfmadd231pd(ymm0, ymm3, ymm10)
	vfmadd231pd(ymm1, ymm3, ymm11)

	vmovupd(mem(rbx, r13, 1), ymm3)
	add(imm(4*8), rbx)                 // b += 4*rs_b = 4*8;
	vfmadd231pd(ymm0, ymm3, ymm13)
	vfmadd231pd(ymm1, ymm3, ymm14)


	// ---------------------------------- iteration 1

	vmovupd(mem(rax       ), ymm0)
	vmovupd(mem(rax, r8, 1), ymm1)
	add(imm(4*8), rax)                 // a += 4*cs_b = 4*8;

	vmovupd(mem(rbx        ), ymm3)
	vfmadd231pd(ymm0, ymm3, ymm4)
	vfmadd231pd(ymm1, ymm3, ymm5)

	vmovupd(mem(rbx, r11, 1), ymm3)
	vfmadd231pd(ymm0, ymm3, ymm7)
	vfmadd231pd(ymm1, ymm3, ymm8)

	vmovupd(mem(rbx, r11, 2), ymm3)
	vfmadd231pd(ymm0, ymm3, ymm10)
	vfmadd231pd(ymm1, ymm3, ymm11)

	vmovupd(mem(rbx, r13, 1), ymm3)
	add(imm(4*8), rbx)                 // b += 4*rs_b = 4*8;
	vfmadd231pd(ymm0, ymm3, ymm13)
	vfmadd231pd(ymm1, ymm3, ymm14)


	// ---------------------------------- iteration 2

#if 0
	prefetch(0, mem(rax, r10, 1, 0*8)) // prefetch rax + 3*cs_a
	prefetch(0, mem(rax, r8,  4, 0*8)) // prefetch rax + 4*cs_a
#endif

	vmovupd(mem(rax       ), ymm0)
	vmovupd(mem(rax, r8, 1), ymm1)
	add(imm(4*8), rax)                 // a += 4*cs_b = 4*8;

	vmovupd(mem(rbx        ), ymm3)
	vfmadd231pd(ymm0, ymm3, ymm4)
	vfmadd231pd(ymm1, ymm3, ymm5)

	vmovupd(mem(rbx, r11, 1), ymm3)
	vfmadd231pd(ymm0, ymm3, ymm7)
	vfmadd231pd(ymm1, ymm3, ymm8)

	vmovupd(mem(rbx, r11, 2), ymm3)
	vfmadd231pd(ymm0, ymm3, ymm10)
	vfmadd231pd(ymm1, ymm3, ymm11)

	vmovupd(mem(rbx, r13, 1), ymm3)
	add(imm(4*8), rbx)                 // b += 4*rs_b = 4*8;
	vfmadd231pd(ymm0, ymm3, ymm13)
	vfmadd231pd(ymm1, ymm3, ymm14)


	// ---------------------------------- iteration 3

	vmovupd(mem(rax       ), ymm0)
	vmovupd(mem(rax, r8, 1), ymm1)
	add(imm(4*8), rax)                 // a += 4*cs_b = 4*8;

	vmovupd(mem(rbx        ), ymm3)
	vfmadd231pd(ymm0, ymm3, ymm4)
	vfmadd231pd(ymm1, ymm3, ymm5)

	vmovupd(mem(rbx, r11, 1), ymm3)
	vfmadd231pd(ymm0, ymm3, ymm7)
	vfmadd231pd(ymm1, ymm3, ymm8)

	vmovupd(mem(rbx, r11, 2), ymm3)
	vfmadd231pd(ymm0, ymm3, ymm10)
	vfmadd231pd(ymm1, ymm3, ymm11)

	vmovupd(mem(rbx, r13, 1), ymm3)
	add(imm(4*8), rbx)                 // b += 4*rs_b = 4*8;
	vfmadd231pd(ymm0, ymm3, ymm13)
	vfmadd231pd(ymm1, ymm3, ymm14)



	dec(rsi)                           // i -= 1;
	jne(.DLOOPKITER16)                 // iterate again if i != 0.






	label(.DCONSIDKITER4)

	mov(var(k_iter4), rsi)             // i = k_iter4;
	test(rsi, rsi)                     // check i via logical AND.
	je(.DCONSIDKLEFT1)                 // if i == 0, jump to code that
	                                   // considers k_left1 loop.
	                                   // else, we prepare to enter k_iter4 loop.


	label(.DLOOPKITER4)                // EDGE LOOP (ymm)

#if 0
	prefetch(0, mem(rax, r10, 1, 0*8)) // prefetch rax + 3*cs_a
	prefetch(0, mem(rax, r8,  4, 0*8)) // prefetch rax + 4*cs_a
#endif

	vmovupd(mem(rax       ), ymm0)
	vmovupd(mem(rax, r8, 1), ymm1)
	add(imm(4*8), rax)                 // a += 4*cs_b = 4*8;

	vmovupd(mem(rbx        ), ymm3)
	vfmadd231pd(ymm0, ymm3, ymm4)
	vfmadd231pd(ymm1, ymm3, ymm5)

	vmovupd(mem(rbx, r11, 1), ymm3)
	vfmadd231pd(ymm0, ymm3, ymm7)
	vfmadd231pd(ymm1, ymm3, ymm8)

	vmovupd(mem(rbx, r11, 2), ymm3)
	vfmadd231pd(ymm0, ymm3, ymm10)
	vfmadd231pd(ymm1, ymm3, ymm11)

	vmovupd(mem(rbx, r13, 1), ymm3)
	add(imm(4*8), rbx)                 // b += 4*rs_b = 4*8;
	vfmadd231pd(ymm0, ymm3, ymm13)
	vfmadd231pd(ymm1, ymm3, ymm14)


	dec(rsi)                           // i -= 1;
	jne(.DLOOPKITER4)                  // iterate again if i != 0.




	label(.DCONSIDKLEFT1)

	mov(var(k_left1), rsi)             // i = k_left1;
	test(rsi, rsi)                     // check i via logical AND.
	je(.DPOSTACCUM)                    // if i == 0, we're done; jump to end.
	                                   // else, we prepare to enter k_left1 loop.




	label(.DLOOPKLEFT1)                // EDGE LOOP (scalar)
	                                   // NOTE: We must use ymm registers here bc
	                                   // using the xmm registers would zero out the
	                                   // high bits of the destination registers,
	                                   // which would destory intermediate results.

	vmovsd(mem(rax       ), xmm0)
	vmovsd(mem(rax, r8, 1), xmm1)
	add(imm(1*8), rax)                 // a += 1*cs_a = 1*8;

	vmovsd(mem(rbx        ), xmm3)
	vfmadd231pd(ymm0, ymm3, ymm4)
	vfmadd231pd(ymm1, ymm3, ymm5)

	vmovsd(mem(rbx, r11, 1), xmm3)
	vfmadd231pd(ymm0, ymm3, ymm7)
	vfmadd231pd(ymm1, ymm3, ymm8)

	vmovsd(mem(rbx, r11, 2), xmm3)
	vfmadd231pd(ymm0, ymm3, ymm10)
	vfmadd231pd(ymm1, ymm3, ymm11)

	vmovsd(mem(rbx, r13, 1), xmm3)
	add(imm(1*8), rbx)                 // b += 1*rs_b = 1*8;
	vfmadd231pd(ymm0, ymm3, ymm13)
	vfmadd231pd(ymm1, ymm3, ymm14)


	dec(rsi)                           // i -= 1;
	jne(.DLOOPKLEFT1)                  // iterate again if i != 0.







	label(.DPOSTACCUM)



	                                   // ymm4  ymm7  ymm10 ymm13
	                                   // ymm5  ymm8  ymm11 ymm14

	vhaddpd( ymm7, ymm4, ymm0 )
	vextractf128(imm(1), ymm0, xmm1 )
	vaddpd( xmm0, xmm1, xmm0 )

	vhaddpd( ymm13, ymm10, ymm2 )
	vextractf128(imm(1), ymm2, xmm1 )
	vaddpd( xmm2, xmm1, xmm2 )

	vperm2f128(imm(0x20), ymm2, ymm0, ymm4 )


	vhaddpd( ymm8, ymm5, ymm0 )
	vextractf128(imm(1), ymm0, xmm1 )
	vaddpd( xmm0, xmm1, xmm0 )

	vhaddpd( ymm14, ymm11, ymm2 )
	vextractf128(imm(1), ymm2, xmm1 )
	vaddpd( xmm2, xmm1, xmm2 )

	vperm2f128(imm(0x20), ymm2, ymm0, ymm5 )

	                                   // xmm4[0:3] = sum(ymm4) sum(ymm7) sum(ymm10) sum(ymm13)
	                                   // xmm5[0:3] = sum(ymm5) sum(ymm8) sum(ymm11) sum(ymm14)



	//mov(var(rs_c), rdi)                // load rs_c
    //lea(mem(, rdi, 4), rdi)            // rs_c *= sizeof(float)

	mov(var(alpha), rax)               // load address of alpha
	mov(var(beta), rbx)                // load address of beta
	vbroadcastsd(mem(rax), ymm0)       // load alpha and duplicate
	vbroadcastsd(mem(rbx), ymm3)       // load beta and duplicate

	vmulpd(ymm0, ymm4, ymm4)           // scale by alpha
	vmulpd(ymm0, ymm5, ymm5)






	//mov(var(cs_c), rsi)                // load cs_c
	//lea(mem(, rsi, 8), rsi)            // rsi = cs_c * sizeof(double)



	                                   // now avoid loading C if beta == 0

	vxorpd(ymm0, ymm0, ymm0)           // set ymm0 to zero.
	vucomisd(xmm0, xmm3)               // set ZF if beta == 0.
	je(.DBETAZERO)                     // if ZF = 1, jump to beta == 0 case



	label(.DROWSTORED)


	vfmadd231pd(mem(rcx), ymm3, ymm4)
	vmovupd(ymm4, mem(rcx))
	add(rdi, rcx)

	vfmadd231pd(mem(rcx), ymm3, ymm5)
	vmovupd(ymm5, mem(rcx))
	//add(rdi, rcx)



	jmp(.DDONE)                        // jump to end.




	label(.DBETAZERO)



	label(.DROWSTORBZ)


	vmovupd(ymm4, mem(rcx))
	add(rdi, rcx)

	vmovupd(ymm5, mem(rcx))
	//add(rdi, rcx)




	label(.DDONE)




	label(.DRETURN)



    end_asm(
	: // output operands (none)
	: // input operands
      [k_iter16] "m" (k_iter16),
      [k_iter4] "m" (k_iter4),
      [k_left1] "m" (k_left1),
      [a]      "m" (a),
      [rs_a]   "m" (rs_a),
      [cs_a]   "m" (cs_a),
      [b]      "m" (b),
      [rs_b]   "m" (rs_b),
      [cs_b]   "m" (cs_b),
      [alpha]  "m" (alpha),
      [beta]   "m" (beta),
      [c]      "m" (c),
      [rs_c]   "m" (rs_c),
      [cs_c]   "m" (cs_c)/*,
      [a_next] "m" (a_next),
      [b_next] "m" (b_next)*/
	: // register clobber list
	  "rax", "rbx", "rcx", "rdx", "rsi", "rdi",
	  "r8", "r9", "r10", "r11", "r12", "r13", "r14", "r15",
	  "xmm0", "xmm1", "xmm2", "xmm3",
	  "xmm4", "xmm5", "xmm6", "xmm7",
	  "xmm8", "xmm9", "xmm10", "xmm11",
	  "xmm12", "xmm13", "xmm14", "xmm15",
	  "ymm0", "ymm1", "ymm2", "ymm3", "ymm4", "ymm5",
	  "ymm7", "ymm8", "ymm10", "ymm11", "ymm13", "ymm14",
	  "memory"
	)
}

void bli_dgemmsup_rd_haswell_asm_1x4
     (
       conj_t              conja,
       conj_t              conjb,
       dim_t               m0,
       dim_t               n0,
       dim_t               k0,
       double*    restrict alpha,
       double*    restrict a, inc_t rs_a0, inc_t cs_a0,
       double*    restrict b, inc_t rs_b0, inc_t cs_b0,
       double*    restrict beta,
       double*    restrict c, inc_t rs_c0, inc_t cs_c0,
       auxinfo_t* restrict data,
       cntx_t*    restrict cntx
     )
{
	//void*    a_next = bli_auxinfo_next_a( data );
	//void*    b_next = bli_auxinfo_next_b( data );

	// Typecast local copies of integers in case dim_t and inc_t are a
	// different size than is expected by load instructions.
	uint64_t k_iter16 = k0 / 16;
	uint64_t k_left16 = k0 % 16;
	uint64_t k_iter4  = k_left16 / 4;
	uint64_t k_left1  = k_left16 % 4;

	uint64_t rs_a   = rs_a0;
	uint64_t cs_a   = cs_a0;
	uint64_t rs_b   = rs_b0;
	uint64_t cs_b   = cs_b0;
	uint64_t rs_c   = rs_c0;
	uint64_t cs_c   = cs_c0;

	// -------------------------------------------------------------------------

	begin_asm()

	//vzeroall()                         // zero all xmm/ymm registers.

	mov(var(a), rax)                   // load address of a.
	mov(var(rs_a), r8)                 // load rs_a
	//mov(var(cs_a), r9)                 // load cs_a
	lea(mem(, r8, 8), r8)              // rs_a *= sizeof(double)
	//lea(mem(, r9, 8), r9)              // cs_a *= sizeof(double)

	//lea(mem(r8, r8, 2), r13)           // r13 = 3*rs_a
	//lea(mem(r8, r8, 4), r15)           // r15 = 5*rs_a

	mov(var(b), rbx)                   // load address of b.
	//mov(var(rs_b), r10)                // load rs_b
	mov(var(cs_b), r11)                // load cs_b
	//lea(mem(, r10, 8), r10)            // rs_b *= sizeof(double)
	lea(mem(, r11, 8), r11)            // cs_b *= sizeof(double)

	lea(mem(r11, r11, 2), r13)         // r13 = 3*cs_b
	//lea(mem(r8,  r8,  2), r10)         // r10 = 3*rs_a


	mov(var(c), rcx)                   // load address of c
	mov(var(rs_c), rdi)                // load rs_c
	lea(mem(, rdi, 8), rdi)            // rs_c *= sizeof(double)



	// r12 = rcx = c
	// r14 = rax = a
	// rdx = rbx = b

#if 0
	vzeroall()                         // zero all xmm/ymm registers.
#else
	                                   // skylake can execute 3 vxorpd ipc with
	                                   // a latency of 1 cycle, while vzeroall
	                                   // has a latency of 12 cycles.
	vxorpd(ymm4,  ymm4,  ymm4)
	vxorpd(ymm7,  ymm7,  ymm7)
	vxorpd(ymm10, ymm10, ymm10)
	vxorpd(ymm13, ymm13, ymm13)
#endif


	//lea(mem(r12), rcx)                 // rcx = c;
	//lea(mem(r14), rax)                 // rax = a;
	//lea(mem(rdx), rbx)                 // rbx = b;


#if 1
	//mov(var(rs_c), rdi)                // load rs_c
	//lea(mem(, rdi, 8), rdi)            // rs_c *= sizeof(double)
	prefetch(0, mem(rcx,         3*8)) // prefetch c + 0*rs_c
	//prefetch(0, mem(rcx, rdi, 1, 3*8)) // prefetch c + 1*rs_c
#endif




	mov(var(k_iter16), rsi)            // i = k_iter16;
	test(rsi, rsi)                     // check i via logical AND.
	je(.DCONSIDKITER4)                 // if i == 0, jump to code that
	                                   // contains the k_iter4 loop.


	label(.DLOOPKITER16)               // MAIN LOOP


	// ---------------------------------- iteration 0

#if 0
	prefetch(0, mem(rax, r10, 1, 0*8)) // prefetch rax + 3*cs_a
#endif

	vmovupd(mem(rax       ), ymm0)
	add(imm(4*8), rax)                 // a += 4*cs_b = 4*8;

	vmovupd(mem(rbx        ), ymm3)
	vfmadd231pd(ymm0, ymm3, ymm4)

	vmovupd(mem(rbx, r11, 1), ymm3)
	vfmadd231pd(ymm0, ymm3, ymm7)

	vmovupd(mem(rbx, r11, 2), ymm3)
	vfmadd231pd(ymm0, ymm3, ymm10)

	vmovupd(mem(rbx, r13, 1), ymm3)
	add(imm(4*8), rbx)                 // b += 4*rs_b = 4*8;
	vfmadd231pd(ymm0, ymm3, ymm13)


	// ---------------------------------- iteration 1

	vmovupd(mem(rax       ), ymm0)
	add(imm(4*8), rax)                 // a += 4*cs_b = 4*8;

	vmovupd(mem(rbx        ), ymm3)
	vfmadd231pd(ymm0, ymm3, ymm4)

	vmovupd(mem(rbx, r11, 1), ymm3)
	vfmadd231pd(ymm0, ymm3, ymm7)

	vmovupd(mem(rbx, r11, 2), ymm3)
	vfmadd231pd(ymm0, ymm3, ymm10)

	vmovupd(mem(rbx, r13, 1), ymm3)
	add(imm(4*8), rbx)                 // b += 4*rs_b = 4*8;
	vfmadd231pd(ymm0, ymm3, ymm13)


	// ---------------------------------- iteration 2

#if 0
	prefetch(0, mem(rax, r10, 1, 0*8)) // prefetch rax + 3*cs_a
#endif

	vmovupd(mem(rax       ), ymm0)
	add(imm(4*8), rax)                 // a += 4*cs_b = 4*8;

	vmovupd(mem(rbx        ), ymm3)
	vfmadd231pd(ymm0, ymm3, ymm4)

	vmovupd(mem(rbx, r11, 1), ymm3)
	vfmadd231pd(ymm0, ymm3, ymm7)

	vmovupd(mem(rbx, r11, 2), ymm3)
	vfmadd231pd(ymm0, ymm3, ymm10)

	vmovupd(mem(rbx, r13, 1), ymm3)
	add(imm(4*8), rbx)                 // b += 4*rs_b = 4*8;
	vfmadd231pd(ymm0, ymm3, ymm13)


	// ---------------------------------- iteration 3

	vmovupd(mem(rax       ), ymm0)
	add(imm(4*8), rax)                 // a += 4*cs_b = 4*8;

	vmovupd(mem(rbx        ), ymm3)
	vfmadd231pd(ymm0, ymm3, ymm4)

	vmovupd(mem(rbx, r11, 1), ymm3)
	vfmadd231pd(ymm0, ymm3, ymm7)

	vmovupd(mem(rbx, r11, 2), ymm3)
	vfmadd231pd(ymm0, ymm3, ymm10)

	vmovupd(mem(rbx, r13, 1), ymm3)
	add(imm(4*8), rbx)                 // b += 4*rs_b = 4*8;
	vfmadd231pd(ymm0, ymm3, ymm13)



	dec(rsi)                           // i -= 1;
	jne(.DLOOPKITER16)                 // iterate again if i != 0.






	label(.DCONSIDKITER4)

	mov(var(k_iter4), rsi)             // i = k_iter4;
	test(rsi, rsi)                     // check i via logical AND.
	je(.DCONSIDKLEFT1)                 // if i == 0, jump to code that
	                                   // considers k_left1 loop.
	                                   // else, we prepare to enter k_iter4 loop.


	label(.DLOOPKITER4)                // EDGE LOOP (ymm)

#if 0
	prefetch(0, mem(rax, r10, 1, 0*8)) // prefetch rax + 3*cs_a
	prefetch(0, mem(rax, r8,  4, 0*8)) // prefetch rax + 4*cs_a
#endif

	vmovupd(mem(rax       ), ymm0)
	add(imm(4*8), rax)                 // a += 4*cs_b = 4*8;

	vmovupd(mem(rbx        ), ymm3)
	vfmadd231pd(ymm0, ymm3, ymm4)

	vmovupd(mem(rbx, r11, 1), ymm3)
	vfmadd231pd(ymm0, ymm3, ymm7)

	vmovupd(mem(rbx, r11, 2), ymm3)
	vfmadd231pd(ymm0, ymm3, ymm10)

	vmovupd(mem(rbx, r13, 1), ymm3)
	add(imm(4*8), rbx)                 // b += 4*rs_b = 4*8;
	vfmadd231pd(ymm0, ymm3, ymm13)


	dec(rsi)                           // i -= 1;
	jne(.DLOOPKITER4)                  // iterate again if i != 0.




	label(.DCONSIDKLEFT1)

	mov(var(k_left1), rsi)             // i = k_left1;
	test(rsi, rsi)                     // check i via logical AND.
	je(.DPOSTACCUM)                    // if i == 0, we're done; jump to end.
	                                   // else, we prepare to enter k_left1 loop.




	label(.DLOOPKLEFT1)                // EDGE LOOP (scalar)
	                                   // NOTE: We must use ymm registers here bc
	                                   // using the xmm registers would zero out the
	                                   // high bits of the destination registers,
	                                   // which would destory intermediate results.

	vmovsd(mem(rax       ), xmm0)
	add(imm(1*8), rax)                 // a += 1*cs_a = 1*8;

	vmovsd(mem(rbx        ), xmm3)
	vfmadd231pd(ymm0, ymm3, ymm4)

	vmovsd(mem(rbx, r11, 1), xmm3)
	vfmadd231pd(ymm0, ymm3, ymm7)

	vmovsd(mem(rbx, r11, 2), xmm3)
	vfmadd231pd(ymm0, ymm3, ymm10)

	vmovsd(mem(rbx, r13, 1), xmm3)
	add(imm(1*8), rbx)                 // b += 1*rs_b = 1*8;
	vfmadd231pd(ymm0, ymm3, ymm13)


	dec(rsi)                           // i -= 1;
	jne(.DLOOPKLEFT1)                  // iterate again if i != 0.
<<<<<<< HEAD



=======
>>>>>>> 5013a6cb






<<<<<<< HEAD

	                                   // ymm4  ymm7  ymm10 ymm13

	vhaddpd( ymm7, ymm4, ymm0 )
	vextractf128(imm(1), ymm0, xmm1 )
	vaddpd( xmm0, xmm1, xmm0 )
=======
>>>>>>> 5013a6cb

	label(.DPOSTACCUM)



<<<<<<< HEAD
	//vhaddpd( ymm8, ymm5, ymm0 )
	//vextractf128(imm(1), ymm0, xmm1 )
	//vaddpd( xmm0, xmm1, xmm0 )

	//vhaddpd( ymm14, ymm11, ymm2 )
	//vextractf128(imm(1), ymm2, xmm1 )
	//vaddpd( xmm2, xmm1, xmm2 )

	//vperm2f128(imm(0x20), ymm2, ymm0, ymm5 )
=======
	                                   // ymm4  ymm7  ymm10 ymm13

	vhaddpd( ymm7, ymm4, ymm0 )
	vextractf128(imm(1), ymm0, xmm1 )
	vaddpd( xmm0, xmm1, xmm0 )

	vhaddpd( ymm13, ymm10, ymm2 )
	vextractf128(imm(1), ymm2, xmm1 )
	vaddpd( xmm2, xmm1, xmm2 )

	vperm2f128(imm(0x20), ymm2, ymm0, ymm4 )
>>>>>>> 5013a6cb

	                                   // xmm4[0:3] = sum(ymm4) sum(ymm7) sum(ymm10) sum(ymm13)


	//mov(var(rs_c), rdi)                // load rs_c
    //lea(mem(, rdi, 4), rdi)            // rs_c *= sizeof(float)

	mov(var(alpha), rax)               // load address of alpha
	mov(var(beta), rbx)                // load address of beta
	vbroadcastsd(mem(rax), ymm0)       // load alpha and duplicate
	vbroadcastsd(mem(rbx), ymm3)       // load beta and duplicate

	vmulpd(ymm0, ymm4, ymm4)           // scale by alpha






	//mov(var(cs_c), rsi)                // load cs_c
	//lea(mem(, rsi, 8), rsi)            // rsi = cs_c * sizeof(double)



	                                   // now avoid loading C if beta == 0

	vxorpd(ymm0, ymm0, ymm0)           // set ymm0 to zero.
	vucomisd(xmm0, xmm3)               // set ZF if beta == 0.
	je(.DBETAZERO)                     // if ZF = 1, jump to beta == 0 case



	label(.DROWSTORED)


	vfmadd231pd(mem(rcx), ymm3, ymm4)
	vmovupd(ymm4, mem(rcx))
	//add(rdi, rcx)



	jmp(.DDONE)                        // jump to end.




	label(.DBETAZERO)



	label(.DROWSTORBZ)


	vmovupd(ymm4, mem(rcx))
	//add(rdi, rcx)




	label(.DDONE)




	label(.DRETURN)



    end_asm(
	: // output operands (none)
	: // input operands
      [k_iter16] "m" (k_iter16),
      [k_iter4] "m" (k_iter4),
      [k_left1] "m" (k_left1),
      [a]      "m" (a),
      [rs_a]   "m" (rs_a),
      [cs_a]   "m" (cs_a),
      [b]      "m" (b),
      [rs_b]   "m" (rs_b),
      [cs_b]   "m" (cs_b),
      [alpha]  "m" (alpha),
      [beta]   "m" (beta),
      [c]      "m" (c),
      [rs_c]   "m" (rs_c),
      [cs_c]   "m" (cs_c)/*,
      [a_next] "m" (a_next),
      [b_next] "m" (b_next)*/
	: // register clobber list
	  "rax", "rbx", "rcx", "rdx", "rsi", "rdi",
	  "r8", "r9", "r10", "r11", "r12", "r13", "r14", "r15",
	  "xmm0", "xmm1", "xmm2", "xmm3",
	  "xmm4", "xmm5", "xmm6", "xmm7",
	  "xmm8", "xmm9", "xmm10", "xmm11",
	  "xmm12", "xmm13", "xmm14", "xmm15",
	  "ymm0", "ymm2", "ymm3", "ymm4", "ymm7", "ymm10", "ymm13",
	  "memory"
	)
}
<|MERGE_RESOLUTION|>--- conflicted
+++ resolved
@@ -171,10 +171,6 @@
 	prefetch(0, mem(rcx, rdi, 1, 3*8)) // prefetch c + 1*rs_c
 	prefetch(0, mem(rcx, rdi, 2, 3*8)) // prefetch c + 2*rs_c
 #endif
-<<<<<<< HEAD
-=======
-	lea(mem(r8,  r8,  4), rbp)         // rbp = 5*rs_a
->>>>>>> 5013a6cb
 
 
 
@@ -1323,55 +1319,28 @@
 
 	dec(rsi)                           // i -= 1;
 	jne(.DLOOPKLEFT1)                  // iterate again if i != 0.
-<<<<<<< HEAD
-
-
-
-=======
->>>>>>> 5013a6cb
-
-
-
-
-
-
-<<<<<<< HEAD
+
+
+
+
+
+
+
+	label(.DPOSTACCUM)
+
+
 
 	                                   // ymm4  ymm7  ymm10 ymm13
 
 	vhaddpd( ymm7, ymm4, ymm0 )
 	vextractf128(imm(1), ymm0, xmm1 )
 	vaddpd( xmm0, xmm1, xmm0 )
-=======
->>>>>>> 5013a6cb
-
-	label(.DPOSTACCUM)
-
-
-
-<<<<<<< HEAD
-	//vhaddpd( ymm8, ymm5, ymm0 )
-	//vextractf128(imm(1), ymm0, xmm1 )
-	//vaddpd( xmm0, xmm1, xmm0 )
-
-	//vhaddpd( ymm14, ymm11, ymm2 )
-	//vextractf128(imm(1), ymm2, xmm1 )
-	//vaddpd( xmm2, xmm1, xmm2 )
-
-	//vperm2f128(imm(0x20), ymm2, ymm0, ymm5 )
-=======
-	                                   // ymm4  ymm7  ymm10 ymm13
-
-	vhaddpd( ymm7, ymm4, ymm0 )
-	vextractf128(imm(1), ymm0, xmm1 )
-	vaddpd( xmm0, xmm1, xmm0 )
 
 	vhaddpd( ymm13, ymm10, ymm2 )
 	vextractf128(imm(1), ymm2, xmm1 )
 	vaddpd( xmm2, xmm1, xmm2 )
 
 	vperm2f128(imm(0x20), ymm2, ymm0, ymm4 )
->>>>>>> 5013a6cb
 
 	                                   // xmm4[0:3] = sum(ymm4) sum(ymm7) sum(ymm10) sum(ymm13)
 
