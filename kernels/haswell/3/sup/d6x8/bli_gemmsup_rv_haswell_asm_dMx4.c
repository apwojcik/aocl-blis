--- conflicted
+++ resolved
@@ -5,11 +5,7 @@
    libraries.
 
    Copyright (C) 2014, The University of Texas at Austin
-<<<<<<< HEAD
-   Copyright (C) 2019-2023, Advanced Micro Devices, Inc. All rights reserved.
-=======
    Copyright (C) 2019 - 2023, Advanced Micro Devices, Inc. All rights reserved.
->>>>>>> ed5b1db5
 
    Redistribution and use in source and binary forms, with or without
    modification, are permitted provided that the following conditions are
@@ -1044,13 +1040,8 @@
 	  "xmm8", "xmm9", "xmm10", "xmm11",
 	  "xmm12", "xmm13", "xmm14", "xmm15",
 	  "ymm0", "ymm1", "ymm2", "ymm3", "ymm4",
-<<<<<<< HEAD
-	  "ymm6", "ymm8", "ymm10", "ymm12",
-	  "memory"
-=======
 	  "ymm5", "ymm6", "ymm7", "ymm8", "ymm9", "ymm10",
 	  "ymm11", "ymm12", "ymm13", "memory"
->>>>>>> ed5b1db5
 	)
 }
 
@@ -1466,13 +1457,8 @@
 	  "xmm8", "xmm9", "xmm10", "xmm11",
 	  "xmm12", "xmm13", "xmm14", "xmm15",
 	  "ymm0", "ymm1", "ymm2", "ymm3", "ymm4",
-<<<<<<< HEAD
-	  "ymm6", "ymm8", "ymm10",
-	  "memory"
-=======
 	  "ymm5", "ymm6", "ymm7", "ymm8", "ymm9", "ymm10",
 	  "ymm11", "ymm12", "ymm13", "memory"
->>>>>>> ed5b1db5
 	)
 }
 
@@ -1894,13 +1880,8 @@
 	  "xmm8", "xmm9", "xmm10", "xmm11",
 	  "xmm12", "xmm13", "xmm14", "xmm15",
 	  "ymm0", "ymm1", "ymm2", "ymm3", "ymm4",
-<<<<<<< HEAD
-	  "ymm6", "ymm8", "ymm10",
-	  "memory"
-=======
 	  "ymm6", "ymm8", "ymm9", "ymm10",
 	  "ymm11", "ymm12", "memory"
->>>>>>> ed5b1db5
 	)
 }
 
@@ -2259,11 +2240,7 @@
 	  "xmm8", "xmm9", "xmm10", "xmm11",
 	  "xmm12", "xmm13", "xmm14", "xmm15",
 	  "ymm0", "ymm1", "ymm2", "ymm3", "ymm4", "ymm6",
-<<<<<<< HEAD
-	  "memory"
-=======
 	  "ymm7", "ymm8", "ymm9", "ymm10", "ymm11", "memory"
->>>>>>> ed5b1db5
 	)
 }
 
@@ -2602,10 +2579,6 @@
 	  "xmm8", "xmm9", "xmm10", "xmm11",
 	  "xmm12", "xmm13", "xmm14", "xmm15",
 	  "ymm0", "ymm1", "ymm2", "ymm3", "ymm4",
-<<<<<<< HEAD
-	  "memory"
-=======
 	  "ymm5", "ymm6", "ymm7", "ymm8", "ymm9", "memory"
->>>>>>> ed5b1db5
 	)
 }
