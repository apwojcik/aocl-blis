--- conflicted
+++ resolved
@@ -4,11 +4,8 @@
 
 ## Contents
 
-<<<<<<< HEAD
-=======
 * [Changes in 0.8.1](ReleaseNotes.md#changes-in-081)
 * [Changes in 0.8.0](ReleaseNotes.md#changes-in-080)
->>>>>>> 6a4aa986
 * [Changes in 0.7.0](ReleaseNotes.md#changes-in-070)
 * [Changes in 0.6.1](ReleaseNotes.md#changes-in-061)
 * [Changes in 0.6.0](ReleaseNotes.md#changes-in-060)
@@ -42,8 +39,6 @@
 * [Changes in 0.0.2](ReleaseNotes.md#changes-in-002)
 * [Changes in 0.0.1](ReleaseNotes.md#changes-in-001)
 
-<<<<<<< HEAD
-=======
 ## Changes in 0.8.1
 March 22, 2021
 
@@ -54,7 +49,6 @@
 - Changed default value of `BLIS_THREAD_RATIO_M` from 2 to 1, which leads to slightly different automatic thread factorizations.
 - Enable the 1m method only if the real domain microkernel is not a reference kernel. BLIS now forgoes use of 1m if both the real and complex domain kernels are reference implementations.
 - Relocated the general stride handling for `gemmsup`. This fixed an issue whereby `gemm` would fail to trigger to conventional code path for cases that use general stride even after `gemmsup` rejected the problem. (RuQing Xu)
-- Disabled AMD's small matrix handling entry points for `syrk` and `trsm` due to lack of testing on our side.
 - Fixed an incorrect function signature (and prototype) of `bli_?gemmt()`. (RuQing Xu)
 - Redefined `BLIS_NUM_ARCHS` to be part of the `arch_t` enum, which means it will be updated automatically when defining future subconfigs.
 - Minor code consolidation in all level-3 `_front()` functions.
@@ -143,7 +137,6 @@
 - Mention example code at the top of `BLISObjectAPI.md` and `BLISTypedAPI.md`.
 - Minor updates to `README.md`, `FAQ.md`, `Multithreading.md`, and `Sandboxes.md` documents.
 
->>>>>>> 6a4aa986
 ## Changes in 0.7.0
 April 7, 2020
 
