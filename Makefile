--- conflicted
+++ resolved
@@ -112,7 +112,6 @@
 # of source code.
 BASE_OBJ_CONFIG_PATH   := $(BASE_OBJ_PATH)/$(CONFIG_DIR)
 BASE_OBJ_FRAME_PATH    := $(BASE_OBJ_PATH)/$(FRAME_DIR)
-BASE_OBJ_AOCLDTL_PATH  := $(BASE_OBJ_PATH)/$(AOCLDTL_DIR)
 BASE_OBJ_REFKERN_PATH  := $(BASE_OBJ_PATH)/$(REFKERN_DIR)
 BASE_OBJ_KERNELS_PATH  := $(BASE_OBJ_PATH)/$(KERNELS_DIR)
 BASE_OBJ_SANDBOX_PATH  := $(BASE_OBJ_PATH)/$(SANDBOX_DIR)
@@ -150,7 +149,7 @@
                              $(LIBBLIS_SO_MAJ_PATH)
 MK_LIBS_INST              += $(LIBBLIS_SO_MMB_INST)
 MK_LIBS_SYML              += $(LIBBLIS_SO_INST) \
-			     $(LIBBLIS_SO_MAJ_INST)
+                             $(LIBBLIS_SO_MAJ_INST)
 endif
 
 # Strip leading, internal, and trailing whitespace.
@@ -211,11 +210,6 @@
 # Generate object file paths for all of the portable framework source code.
 MK_FRAME_OBJS       := $(call gen-obj-paths-from-src,$(FRAME_SRC_SUFS),$(MK_FRAME_SRC),$(FRAME_PATH),$(BASE_OBJ_FRAME_PATH))
 
-# Generate object file paths for all of the debgu and trace logger.
-MK_AOCLDTL_OBJS       := $(call gen-obj-paths-from-src,$(AOCLDTL_SRC_SUFS),$(MK_AOCLDTL_SRC),$(AOCLDTL_PATH),$(BASE_OBJ_AOCLDTL_PATH))
-
-
-
 # Generate object file paths for the sandbox source code. If a sandbox was not
 # enabled a configure-time, this variable will we empty.
 MK_SANDBOX_OBJS     := $(call gen-obj-paths-from-src,$(SANDBOX_SRC_SUFS),$(MK_SANDBOX_SRC),$(SANDBOX_PATH),$(BASE_OBJ_SANDBOX_PATH))
@@ -225,7 +219,6 @@
                        $(MK_KERNELS_OBJS) \
                        $(MK_REFKERN_OBJS) \
                        $(MK_FRAME_OBJS) \
-                       $(MK_AOCLDTL_OBJS) \
                        $(MK_SANDBOX_OBJS)
 
 # Optionally filter out the BLAS and CBLAS compatibility layer object files.
@@ -257,10 +250,6 @@
 HEADERS_TO_INSTALL += $(CBLAS_H_FLAT)
 endif
 
-<<<<<<< HEAD
-# Install BLIS CPP Template header files
-HEADERS_TO_INSTALL += $(CPP_HEADER_DIR)/*.hh
-=======
 # If requested, include AMD's C++ template header files in the list of headers
 # to install.
 ifeq ($(INSTALL_HH),yes)
@@ -268,7 +257,6 @@
 endif
 
 
->>>>>>> 6a4aa986
 
 #
 # --- public makefile fragment definitions -------------------------------------
@@ -436,7 +424,7 @@
 
 libs: libblis
 
-test: checkblis checkblas 
+test: checkblis checkblas
 
 check: checkblis-fast checkblas
 
@@ -1244,21 +1232,13 @@
 ifeq ($(ENABLE_VERBOSE),yes)
 	- $(FIND) $(TESTSUITE_DIR)/$(OBJ_DIR) -name "*.o" | $(XARGS) $(RM_F)
 	- $(RM_F) $(TESTSUITE_DIR)/$(TESTSUITE_BIN)
-<<<<<<< HEAD
 	- $(MAKE) -C $(CPP_TEST_DIR) clean
-=======
-#	- $(MAKE) -C $(VEND_TESTCPP_DIR) clean
->>>>>>> 6a4aa986
 else
 	@echo "Removing object files from $(TESTSUITE_DIR)/$(OBJ_DIR)"
 	@- $(FIND) $(TESTSUITE_DIR)/$(OBJ_DIR) -name "*.o" | $(XARGS) $(RM_F)
 	@echo "Removing binary $(TESTSUITE_DIR)/$(TESTSUITE_BIN)"
 	@- $(RM_F) $(TESTSUITE_DIR)/$(TESTSUITE_BIN)
-<<<<<<< HEAD
 	@$(MAKE) -C $(CPP_TEST_DIR) clean
-=======
-#	@$(MAKE) -C $(VEND_TESTCPP_DIR) clean
->>>>>>> 6a4aa986
 endif # ENABLE_VERBOSE
 endif # IS_CONFIGURED
 
