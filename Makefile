#
#
#  BLIS
#  An object-based framework for developing high-performance BLAS-like
#  libraries.
#
#  Copyright (C) 2014, The University of Texas at Austin
#  Copyright (C) 2022, Advanced Micro Devices, Inc. All rights reserved.
#
#  Redistribution and use in source and binary forms, with or without
#  modification, are permitted provided that the following conditions are
#  met:
#   - Redistributions of source code must retain the above copyright
#     notice, this list of conditions and the following disclaimer.
#   - Redistributions in binary form must reproduce the above copyright
#     notice, this list of conditions and the following disclaimer in the
#     documentation and/or other materials provided with the distribution.
#   - Neither the name(s) of the copyright holder(s) nor the names of its
#     contributors may be used to endorse or promote products derived
#     from this software without specific prior written permission.
#
#  THIS SOFTWARE IS PROVIDED BY THE COPYRIGHT HOLDERS AND CONTRIBUTORS
#  "AS IS" AND ANY EXPRESS OR IMPLIED WARRANTIES, INCLUDING, BUT NOT
#  LIMITED TO, THE IMPLIED WARRANTIES OF MERCHANTABILITY AND FITNESS FOR
#  A PARTICULAR PURPOSE ARE DISCLAIMED. IN NO EVENT SHALL THE COPYRIGHT
#  HOLDER OR CONTRIBUTORS BE LIABLE FOR ANY DIRECT, INDIRECT, INCIDENTAL,
#  SPECIAL, EXEMPLARY, OR CONSEQUENTIAL DAMAGES (INCLUDING, BUT NOT
#  LIMITED TO, PROCUREMENT OF SUBSTITUTE GOODS OR SERVICES; LOSS OF USE,
#  DATA, OR PROFITS; OR BUSINESS INTERRUPTION) HOWEVER CAUSED AND ON ANY
#  THEORY OF LIABILITY, WHETHER IN CONTRACT, STRICT LIABILITY, OR TORT
#  (INCLUDING NEGLIGENCE OR OTHERWISE) ARISING IN ANY WAY OUT OF THE USE
#  OF THIS SOFTWARE, EVEN IF ADVISED OF THE POSSIBILITY OF SUCH DAMAGE.
#
#

#
# Makefile
#
# Field G. Van Zee
#
# Top-level makefile for libflame linear algebra library.
#
#

#
# --- Makefile PHONY target definitions ----------------------------------------
#

.PHONY: all \
        libs libblis \
        check-env check-env-mk check-env-fragments check-env-make-defs \
        flat-header flat-cblas-header \
        test \
        testblas blastest-f2c blastest-bin blastest-run \
        testsuite testsuite-bin \
        testsuite-run testsuite-run-fast testsuite-run-md testsuite-run-salt \
        testblis testblis-fast testblis-md testblis-salt \
        check checkblas \
        checkblis checkblis-fast checkblis-md checkblis-salt \
        install-headers install-libs install-lib-symlinks \
        showconfig \
        clean cleanmk cleanh cleanlib distclean \
        cleantest cleanblastest cleanblistest \
        changelog \
        install uninstall uninstall-old \
        uninstall-libs uninstall-lib-symlinks uninstall-headers \
        uninstall-old-libs uninstall-lib-symlinks uninstall-old-headers

#
# --- Determine makefile fragment location -------------------------------------
#

# Comments:
# - We don't need to define DIST_PATH, LIB_PATH, INC_PATH, or SHARE_PATH since
#   the defaults in common.mk (and config.mk) are designed to work with the
#   top-level Makefile.
#DIST_PATH  := .
#LIB_PATH    = ./lib/$(CONFIG_NAME)
#INC_PATH    = ./include/$(CONFIG_NAME)
#SHARE_PATH := .


#
# --- Include common makefile definitions --------------------------------------
#

# Define the name of the common makefile.
COMMON_MK_FILE    := common.mk

# Include the configuration file.
-include $(COMMON_MK_FILE)

# Detect whether we actually got the configuration file. If we didn't, then
# it is likely that the user has not yet generated it (via configure).
ifeq ($(strip $(COMMON_MK_INCLUDED)),yes)
COMMON_MK_PRESENT := yes
else
COMMON_MK_PRESENT := no
endif



#
# --- Main target variable definitions -----------------------------------------
#

# --- Object file paths ---

# Construct the base object file path for the current configuration.
BASE_OBJ_PATH          := ./$(OBJ_DIR)/$(CONFIG_NAME)

# Construct base object file paths corresponding to the four locations
# of source code.
BASE_OBJ_CONFIG_PATH   := $(BASE_OBJ_PATH)/$(CONFIG_DIR)
BASE_OBJ_FRAME_PATH    := $(BASE_OBJ_PATH)/$(FRAME_DIR)
BASE_OBJ_AOCLDTL_PATH  := $(BASE_OBJ_PATH)/$(AOCLDTL_DIR)
BASE_OBJ_REFKERN_PATH  := $(BASE_OBJ_PATH)/$(REFKERN_DIR)
BASE_OBJ_KERNELS_PATH  := $(BASE_OBJ_PATH)/$(KERNELS_DIR)
BASE_OBJ_ADDON_PATH    := $(BASE_OBJ_PATH)/$(ADDON_DIR)
BASE_OBJ_SANDBOX_PATH  := $(BASE_OBJ_PATH)/$(SANDBOX_DIR)

# --- Define install target names for static libraries ---

LIBBLIS_A_INST            := $(INSTALL_LIBDIR)/$(LIBBLIS_A)

# --- Define install target names for shared libraries ---

LIBBLIS_SO_INST           := $(INSTALL_LIBDIR)/$(LIBBLIS_SO)
LIBBLIS_SO_MAJ_INST       := $(INSTALL_LIBDIR)/$(LIBBLIS_SONAME)

ifeq ($(IS_WIN),yes)
# The 'install' target does not create symlinks for Windows builds, so we don't
# bother defining LIBBLIS_SO_MMB_INST.
LIBBLIS_SO_MMB_INST       :=
else
LIBBLIS_SO_MMB_INST       := $(INSTALL_LIBDIR)/$(LIBBLIS).$(LIBBLIS_SO_MMB_EXT)
endif

# --- Determine which libraries to build ---

MK_LIBS                   :=
MK_LIBS_INST              :=
MK_LIBS_SYML              :=

ifeq ($(MK_ENABLE_STATIC),yes)
MK_LIBS                   += $(LIBBLIS_A_PATH)
MK_LIBS_INST              += $(LIBBLIS_A_INST)
MK_LIBS_SYML              +=
endif
ifeq ($(MK_ENABLE_SHARED),yes)
MK_LIBS                   += $(LIBBLIS_SO_PATH) \
                             $(LIBBLIS_SO_MAJ_PATH)
MK_LIBS_INST              += $(LIBBLIS_SO_MMB_INST)
MK_LIBS_SYML              += $(LIBBLIS_SO_INST) \
                             $(LIBBLIS_SO_MAJ_INST)
endif

# Strip leading, internal, and trailing whitespace.
MK_LIBS_INST              := $(strip $(MK_LIBS_INST))
MK_LIBS_SYML              := $(strip $(MK_LIBS_SYML))

# --- Define install directory for headers ---

# Set the path to the subdirectory of the include installation directory.
MK_INCL_DIR_INST          := $(INSTALL_INCDIR)/blis

# --- Define install directory for public makefile fragments ---

# Set the path to the subdirectory of the share installation directory.
MK_SHARE_DIR_INST         := $(INSTALL_SHAREDIR)/blis

PC_SHARE_DIR_INST         := $(INSTALL_SHAREDIR)/pkgconfig


#
# --- Library object definitions -----------------------------------------------
#

# In this section, we will isolate the relevant source code filepaths and
# convert them to lists of object filepaths. Relevant source code falls into
# four categories: configuration source; architecture-specific kernel source;
# reference kernel source; and general framework source.

# $(call gen-obj-paths-from-src file_exts, src_files, base_src_path, base_obj_path)
gen-obj-paths-from-src = $(foreach ch, $(1), \
                             $(patsubst $(3)/%.$(ch), \
                                        $(4)/%.o, \
                                        $(filter %.$(ch), $(2)) ) )

# Generate object file paths for source code found in the sub-configuration
# directories.
MK_CONFIG_OBJS      := $(call gen-obj-paths-from-src,$(CONFIG_SRC_SUFS),$(MK_CONFIG_SRC),$(CONFIG_PATH),$(BASE_OBJ_CONFIG_PATH))

# Generate object file paths for architecture-specific kernel source code.
# We target only .c, .s, and .S files. Note that MK_KERNELS_SRC is already
# limited to the kernel source corresponding to the kernel sets in
# KERNEL_LIST. This is because the configure script only propogated makefile
# fragments into those specific kernel subdirectories.
MK_KERNELS_OBJS     := $(call gen-obj-paths-from-src,$(KERNELS_SRC_SUFS),$(MK_KERNELS_SRC),$(KERNELS_PATH),$(BASE_OBJ_KERNELS_PATH))

# Generate object file paths for reference kernels, with one set of object
# files for each sub-configuration in CONFIG_LIST. Note that due to the
# nuances of naming the reference kernel files, we can't use the function
# gen-obj-paths-from-src as we do above and below.
MK_REFKERN_C        := $(filter %.c, $(MK_REFKERN_SRC))
MK_REFKERN_OBJS     := $(foreach arch, $(CONFIG_LIST), \
                           $(patsubst $(REFKERN_PATH)/%_$(REFNM).c, \
                                 $(BASE_OBJ_REFKERN_PATH)/$(arch)/%_$(arch)_$(REFNM).o, \
                                 $(MK_REFKERN_C) \
                            ) \
                        )

# Generate object file paths for all of the portable framework source code.
MK_FRAME_OBJS       := $(call gen-obj-paths-from-src,$(FRAME_SRC_SUFS),$(MK_FRAME_SRC),$(FRAME_PATH),$(BASE_OBJ_FRAME_PATH))

<<<<<<< HEAD
=======
# Generate object file paths for the addon source code. If one or more addons
# were not enabled a configure-time, these variable will we empty.
# NOTE: We separate the source and objects into kernel and non-kernel lists.
MK_ADDON_KERS_SRC   := $(foreach addon, $(ADDON_LIST), \
                           $(filter $(ADDON_PATH)/$(addon)/$(KERNELS_DIR)/%, \
                                    $(MK_ADDON_SRC)) \
                        )
MK_ADDON_OTHER_SRC  := $(foreach addon, $(ADDON_LIST), \
                           $(filter-out $(ADDON_PATH)/$(addon)/$(KERNELS_DIR)/%, \
                                        $(MK_ADDON_SRC)) \
                        )
MK_ADDON_KERS_OBJS  := $(call gen-obj-paths-from-src,$(ADDON_SRC_SUFS),$(MK_ADDON_KERS_SRC),$(ADDON_PATH),$(BASE_OBJ_ADDON_PATH))
MK_ADDON_OTHER_OBJS := $(call gen-obj-paths-from-src,$(ADDON_SRC_SUFS),$(MK_ADDON_OTHER_SRC),$(ADDON_PATH),$(BASE_OBJ_ADDON_PATH))
MK_ADDON_OBJS       := $(MK_ADDON_KERS_OBJS) $(MK_ADDON_OTHER_OBJS)
>>>>>>> ea4acd26
# AMD has optimized some of the framework files, these optimizations
# may not be compatible with other platforms.
#
# In order to keep main framework code independent of AMD changes,
# AMD has duplicated the files and updated them for example
# frame/compact/bla_gemm.c : generic framework file
# frame/compact/bla_gemm_amd.c : AMD optimized framework file
# Based on the archiecture we choose correct files

ifeq ($(MK_IS_ARCH_ZEN),yes)
# Build is being done for AMD platforms, remove the objects which
# don't have amd suffix (for which exists AMD specific implementation).
MK_FRAME_AMD_OBJS  := $(filter $(BASE_OBJ_FRAME_PATH)/%amd.o, $(MK_FRAME_OBJS))
FILES_TO_REMOVE := $(subst _amd.o,.o, $(MK_FRAME_AMD_OBJS))
MK_FRAME_OBJS := $(filter-out $(FILES_TO_REMOVE), $(MK_FRAME_OBJS))
else
# Build is done for non AMD platforms, remove the amd specific objects
MK_FRAME_AMD_OBJS  := $(filter $(BASE_OBJ_FRAME_PATH)/%amd.o, $(MK_FRAME_OBJS))
MK_FRAME_OBJS := $(filter-out $(MK_FRAME_AMD_OBJS), $(MK_FRAME_OBJS))
endif

# Generate object file paths for all of the debgu and trace logger.
MK_AOCLDTL_OBJS       := $(call gen-obj-paths-from-src,$(AOCLDTL_SRC_SUFS),$(MK_AOCLDTL_SRC),$(AOCLDTL_PATH),$(BASE_OBJ_AOCLDTL_PATH))

# Generate object file paths for the sandbox source code. If a sandbox was not
# enabled a configure-time, this variable will we empty.
MK_SANDBOX_OBJS     := $(call gen-obj-paths-from-src,$(SANDBOX_SRC_SUFS),$(MK_SANDBOX_SRC),$(SANDBOX_PATH),$(BASE_OBJ_SANDBOX_PATH))

# Combine all of the object files into some readily-accessible variables.
MK_BLIS_OBJS        := $(MK_CONFIG_OBJS) \
                       $(MK_KERNELS_OBJS) \
                       $(MK_REFKERN_OBJS) \
                       $(MK_FRAME_OBJS) \
                       $(MK_AOCLDTL_OBJS) \
                       $(MK_ADDON_OBJS) \
                       $(MK_SANDBOX_OBJS)

# Optionally filter out the BLAS and CBLAS compatibility layer object files.
# This is not actually necessary, since each affected file is guarded by C
# preprocessor macros, but it but prevents "empty" object files from being
# added into the library (and reduces compilation time).
BASE_OBJ_BLAS_PATH  := $(BASE_OBJ_FRAME_PATH)/compat
BASE_OBJ_CBLAS_PATH := $(BASE_OBJ_FRAME_PATH)/compat/cblas
ifeq ($(MK_ENABLE_CBLAS),no)
MK_BLIS_OBJS        := $(filter-out $(BASE_OBJ_CBLAS_PATH)/%.o, $(MK_BLIS_OBJS) )
endif
ifeq ($(MK_ENABLE_BLAS),no)
MK_BLIS_OBJS        := $(filter-out $(BASE_OBJ_BLAS_PATH)/%.o,  $(MK_BLIS_OBJS) )
endif



#
# --- Monolithic header definitions --------------------------------------------
#

# Define a list of headers to install. The default is to only install blis.h.
HEADERS_TO_INSTALL := $(BLIS_H_FLAT)

# If CBLAS is enabled, we also install cblas.h so the user does not need to
# change their source code to #include "blis.h" in order to access the CBLAS
# function prototypes and enums.
ifeq ($(MK_ENABLE_CBLAS),yes)
HEADERS_TO_INSTALL += $(CBLAS_H_FLAT)
endif

# Include AMD's C++ template header files in the list of headers
# to install.
HEADERS_TO_INSTALL += $(wildcard $(VEND_CPP_PATH)/*.hh)

#
# --- public makefile fragment definitions -------------------------------------
#

# Define a list of makefile fragments to install.
FRAGS_TO_INSTALL := $(CONFIG_MK_FILE) \
                    $(COMMON_MK_FILE)

PC_IN_FILE  := blis.pc.in
PC_OUT_FILE := blis.pc


#
# --- BLAS test drivers definitions --------------------------------------------
#

# The location of the BLAS test suite's input files.
BLASTEST_INPUT_PATH    := $(DIST_PATH)/$(BLASTEST_DIR)/input

# The location of the BLAS test suite object directory.
BASE_OBJ_BLASTEST_PATH := $(BASE_OBJ_PATH)/$(BLASTEST_DIR)

# The locations of the BLAS test suite source code (f2c and drivers).
BLASTEST_F2C_SRC_PATH  := $(DIST_PATH)/$(BLASTEST_DIR)/f2c
BLASTEST_DRV_SRC_PATH  := $(DIST_PATH)/$(BLASTEST_DIR)/src

# The paths to object files we will create (f2c and drivers).
BLASTEST_F2C_OBJS      := $(sort \
                          $(patsubst $(BLASTEST_F2C_SRC_PATH)/%.c, \
                                     $(BASE_OBJ_BLASTEST_PATH)/%.o, \
                                     $(wildcard $(BLASTEST_F2C_SRC_PATH)/*.c)) \
                           )

BLASTEST_DRV_OBJS      := $(sort \
                          $(patsubst $(BLASTEST_DRV_SRC_PATH)/%.c, \
                                     $(BASE_OBJ_BLASTEST_PATH)/%.o, \
                                     $(wildcard $(BLASTEST_DRV_SRC_PATH)/*.c)) \
                           )

# libf2c name and location.
BLASTEST_F2C_LIB_NAME  := libf2c.a
BLASTEST_F2C_LIB       := $(BASE_OBJ_BLASTEST_PATH)/$(BLASTEST_F2C_LIB_NAME)

# The base names of each driver source file (ie: filename minus suffix).
BLASTEST_DRV_BASES     := $(basename $(notdir $(BLASTEST_DRV_OBJS)))

# The binary executable driver names.
BLASTEST_DRV_BINS      := $(addsuffix .x,$(BLASTEST_DRV_BASES))
BLASTEST_DRV_BIN_PATHS := $(addprefix $(BASE_OBJ_BLASTEST_PATH)/,$(BLASTEST_DRV_BINS))

# Binary executable driver "run-" names
BLASTEST_DRV_BINS_R    := $(addprefix run-,$(BLASTEST_DRV_BASES))

# Filter level-1, level-2, and level-3 names to different variables.
BLASTEST_DRV1_BASES    := $(filter %1,$(BLASTEST_DRV_BASES))
BLASTEST_DRV2_BASES    := $(filter %2,$(BLASTEST_DRV_BASES))
BLASTEST_DRV3_BASES    := $(filter %3,$(BLASTEST_DRV_BASES))

# Define some CFLAGS that we'll only use when compiling BLAS test suite
# files.
BLAT_CFLAGS            := -Wno-parentheses \
                          -I$(BLASTEST_F2C_SRC_PATH) \
                          -I. -DHAVE_BLIS_H

# Suppress warnings about possibly uninitialized variables for the BLAS
# test driver code (as output from f2c), which is riddled with such
# variables, but only if the option to do so is supported.
ifeq ($(CC_VENDOR),gcc)
BLAT_CFLAGS            += -Wno-maybe-uninitialized
endif

# The location of the script that checks the BLAS test output.
BLASTEST_CHECK_PATH    := $(DIST_PATH)/$(BLASTEST_DIR)/$(BLASTEST_CHECK)


#
# --- BLIS testsuite definitions -----------------------------------------------
#

# The location of the test suite's general and operations-specific
# input/configuration files.
TESTSUITE_CONF_GEN_PATH := $(DIST_PATH)/$(TESTSUITE_DIR)/$(TESTSUITE_CONF_GEN)
TESTSUITE_CONF_OPS_PATH := $(DIST_PATH)/$(TESTSUITE_DIR)/$(TESTSUITE_CONF_OPS)
TESTSUITE_FAST_GEN_PATH := $(DIST_PATH)/$(TESTSUITE_DIR)/$(TESTSUITE_FAST_GEN)
TESTSUITE_FAST_OPS_PATH := $(DIST_PATH)/$(TESTSUITE_DIR)/$(TESTSUITE_FAST_OPS)
TESTSUITE_MIXD_GEN_PATH := $(DIST_PATH)/$(TESTSUITE_DIR)/$(TESTSUITE_MIXD_GEN)
TESTSUITE_MIXD_OPS_PATH := $(DIST_PATH)/$(TESTSUITE_DIR)/$(TESTSUITE_MIXD_OPS)
TESTSUITE_SALT_GEN_PATH := $(DIST_PATH)/$(TESTSUITE_DIR)/$(TESTSUITE_SALT_GEN)
TESTSUITE_SALT_OPS_PATH := $(DIST_PATH)/$(TESTSUITE_DIR)/$(TESTSUITE_SALT_OPS)

# The locations of the test suite source directory and the local object
# directory.
TESTSUITE_SRC_PATH      := $(DIST_PATH)/$(TESTSUITE_DIR)/src
BASE_OBJ_TESTSUITE_PATH := $(BASE_OBJ_PATH)/$(TESTSUITE_DIR)

# Convert source file paths to object file paths by replacing the base source
# directories with the base object directories, and also replacing the source
# file suffix (eg: '.c') with '.o'.
MK_TESTSUITE_OBJS       := $(sort \
                           $(patsubst $(TESTSUITE_SRC_PATH)/%.c, \
                                      $(BASE_OBJ_TESTSUITE_PATH)/%.o, \
                                      $(wildcard $(TESTSUITE_SRC_PATH)/*.c)) \
                            )

# The test suite binary executable filename.
# NOTE: The TESTSUITE_WRAPPER variable defaults to the empty string if it
# is not already set, in which case it has no effect lateron when the
# testsuite binary is executed via lines such as
#
#   $(TESTSUITE_WRAPPER) ./$(TESTSUITE_BIN) ... > $(TESTSUITE_OUT_FILE)
#
# The reason TESTSUITE_WRAPPER is employed in this way is so that some
# unusual environments (e.g. ARM) can run the testsuite through some other
# binary. See .travis.yml for details on how the variable is employed in
# practice.
TESTSUITE_BIN           := test_$(LIBBLIS).x
TESTSUITE_WRAPPER       ?=

# The location of the script that checks the BLIS testsuite output.
TESTSUITE_CHECK_PATH    := $(DIST_PATH)/$(TESTSUITE_DIR)/$(TESTSUITE_CHECK)



#
# --- Uninstall definitions ----------------------------------------------------
#

ifeq ($(IS_CONFIGURED),yes)

# These shell commands gather the filepaths to any library in the current
# LIBDIR that might be left over from an old installation. We start with
# including nothing for static libraries, since older static libraries are
# always overwritten by newer ones. Then we add shared libraries, which are
# named with three .so version numbers.
UNINSTALL_OLD_LIBS    :=

UNINSTALL_OLD_LIBS    += $(filter-out $(INSTALL_LIBDIR)/$(LIBBLIS).$(LIBBLIS_SO_MMB_EXT),$(wildcard $(INSTALL_LIBDIR)/$(LIBBLIS_SO).?.?.?))

# These shell commands gather the filepaths to any library symlink in the
# current LIBDIR that might be left over from an old installation. We start
# with symlinks named using the .so major version number.
UNINSTALL_OLD_SYML    := $(filter-out $(INSTALL_LIBDIR)/$(LIBBLIS_SO).$(SO_MAJOR),$(wildcard $(INSTALL_LIBDIR)/$(LIBBLIS_SO).?))

# We also prepare to uninstall older-style symlinks whose names contain the
# BLIS version number and configuration family.
UNINSTALL_OLD_SYML    += $(wildcard $(INSTALL_LIBDIR)/$(LIBBLIS)-*.a)
UNINSTALL_OLD_SYML    += $(wildcard $(INSTALL_LIBDIR)/$(LIBBLIS)-*.$(SHLIB_EXT))

# This shell command grabs all files named "*.h" that are not blis.h or cblas.h
# in the installation directory. We consider this set of headers to be "old" and
# eligible for removal upon running of the uninstall-old-headers target.
UNINSTALL_OLD_HEADERS := $(filter-out $(BLIS_H),$(filter-out $(CBLAS_H),$(wildcard $(INSTALL_INCDIR)/blis/*.h)))

endif # IS_CONFIGURED


#
# --- Targets/rules ------------------------------------------------------------
#

# --- Primary targets ---

all: libs

libs: libblis

test: checkblis checkblas

check: checkblis-fast checkblas

checkcpp: checkbliscpp

install: libs install-libs install-lib-symlinks install-headers install-share

uninstall: uninstall-libs uninstall-lib-symlinks uninstall-headers uninstall-share

uninstall-old: uninstall-old-libs uninstall-old-symlinks uninstall-old-headers

clean: cleanh cleanlib


# --- Environment check rules ---

check-env: check-env-make-defs check-env-fragments check-env-mk

check-env-mk:
ifeq ($(CONFIG_MK_PRESENT),no)
	$(error Cannot proceed: config.mk not detected! Run configure first)
endif

check-env-fragments: check-env-mk
ifeq ($(MAKEFILE_FRAGMENTS_PRESENT),no)
	$(error Cannot proceed: makefile fragments not detected! Run configure first)
endif

check-env-make-defs: check-env-fragments
ifeq ($(ALL_MAKE_DEFS_MK_PRESENT),no)
	$(error Cannot proceed: Some make_defs.mk files not found or mislabeled!)
endif


# --- Consolidated blis.h header creation ---

flat-header: check-env $(BLIS_H_FLAT)

$(BLIS_H_FLAT): $(FRAME_H99_FILES)
ifeq ($(ENABLE_VERBOSE),yes)
	$(FLATTEN_H) -c -v1 $(BLIS_H_SRC_PATH) $@ "./$(INCLUDE_DIR)" "$(ALL_H99_DIRPATHS)"
else
	@echo -n "Generating monolithic blis.h"
	@$(FLATTEN_H) -c -v1 $(BLIS_H_SRC_PATH) $@ "./$(INCLUDE_DIR)" "$(ALL_H99_DIRPATHS)"
	@echo "Generated $@"
endif

# --- Consolidated cblas.h header creation ---

flat-cblas-header: check-env $(CBLAS_H_FLAT)

$(CBLAS_H_FLAT): $(FRAME_H99_FILES)
ifeq ($(ENABLE_VERBOSE),yes)
	$(FLATTEN_H) -c -v1 $(CBLAS_H_SRC_PATH) $@ "./$(INCLUDE_DIR)" "$(ALL_H99_DIRPATHS)"
else
	@echo -n "Generating monolithic cblas.h"
	@$(FLATTEN_H) -c -v1 $(CBLAS_H_SRC_PATH) $@ "./$(INCLUDE_DIR)" "$(ALL_H99_DIRPATHS)"
	@echo "Generated $@"
endif


# --- General source code / object code rules ---

# FGVZ: Add support for compiling .s and .S files in 'config'/'kernels'
# directories.
#  - May want to add an extra foreach loop around function eval/call.

# first argument: a configuration name from config_list, used to look up the
# CFLAGS to use during compilation.
define make-config-rule
$(BASE_OBJ_CONFIG_PATH)/$(1)/%.o: $(CONFIG_PATH)/$(1)/%.c $(BLIS_H_FLAT) $(MAKE_DEFS_MK_PATHS)
ifeq ($(ENABLE_VERBOSE),yes)
	$(CC) $(call get-config-cflags-for,$(1)) -c $$< -o $$@
else
	@echo "Compiling $$@" $(call get-config-text-for,$(1))
	@$(CC) $(call get-config-cflags-for,$(1)) -c $$< -o $$@
endif
endef

# first argument: a configuration name from the union of config_list and
# config_name, used to look up the CFLAGS to use during compilation.
define make-frame-rule
$(BASE_OBJ_FRAME_PATH)/%.o: $(FRAME_PATH)/%.c $(BLIS_H_FLAT) $(MAKE_DEFS_MK_PATHS)
ifeq ($(ENABLE_VERBOSE),yes)
	$(CC) $(call get-frame-cflags-for,$(1)) -c $$< -o $$@
else
	@echo "Compiling $$@" $(call get-frame-text-for,$(1))
	@$(CC) $(call get-frame-cflags-for,$(1)) -c $$< -o $$@
endif
endef

# first argument: a configuration name from the union of config_list and
# config_name, used to look up the CFLAGS to use during compilation.
define make-aocldtl-rule
$(BASE_OBJ_AOCLDTL_PATH)/%.o: $(AOCLDTL_PATH)/%.c $(BLIS_H_FLAT) $(MAKE_DEFS_MK_PATHS)
ifeq ($(ENABLE_VERBOSE),yes)
	$(CC) $(call get-aocldtl-cflags-for,$(1)) -c $$< -o $$@
else
	@echo "Compiling $$@" $(call get-aocldtl-text-for,$(1))
	@$(CC) $(call get-aocldtl-cflags-for,$(1)) -c $$< -o $$@
endif
endef

# first argument: a kernel set (name) being targeted (e.g. haswell).
define make-refinit-rule
$(BASE_OBJ_REFKERN_PATH)/$(1)/bli_cntx_$(1)_ref.o: $(REFKERN_PATH)/bli_cntx_ref.c $(BLIS_H_FLAT) $(MAKE_DEFS_MK_PATHS)
ifeq ($(ENABLE_VERBOSE),yes)
	$(CC) $(call get-refinit-cflags-for,$(1)) -c $$< -o $$@
else
	@echo "Compiling $$@" $(call get-refinit-text-for,$(1))
	@$(CC) $(call get-refinit-cflags-for,$(1)) -c $$< -o $$@
endif
endef

# first argument: a kernel set (name) being targeted (e.g. haswell).
define make-refkern-rule
$(BASE_OBJ_REFKERN_PATH)/$(1)/%_$(1)_ref.o: $(REFKERN_PATH)/%_ref.c $(BLIS_H_FLAT) $(MAKE_DEFS_MK_PATHS)
ifeq ($(ENABLE_VERBOSE),yes)
	$(CC) $(call get-refkern-cflags-for,$(1)) -c $$< -o $$@
else
	@echo "Compiling $$@" $(call get-refkern-text-for,$(1))
	@$(CC) $(call get-refkern-cflags-for,$(1)) -c $$< -o $$@
endif
endef

# first argument: a kernel set (name) being targeted (e.g. haswell).
# second argument: the configuration whose CFLAGS we should use in compilation.
# third argument: the kernel file suffix being considered.
define make-kernels-rule
$(BASE_OBJ_KERNELS_PATH)/$(1)/%.o: $(KERNELS_PATH)/$(1)/%.$(3) $(BLIS_H_FLAT) $(MAKE_DEFS_MK_PATHS)
ifeq ($(ENABLE_VERBOSE),yes)
	$(CC) $(call get-kernel-cflags-for,$(2)) -c $$< -o $$@
else
	@echo "Compiling $$@" $(call get-kernel-text-for,$(2))
	@$(CC) $(call get-kernel-cflags-for,$(2)) -c $$< -o $$@
endif
endef

# first argument: a configuration name from the union of config_list and
# config_name, used to look up the CFLAGS to use during compilation.
# second argument: the C99 addon file suffix being considered.
define make-c99-addon-rule
$(BASE_OBJ_ADDON_PATH)/%.o: $(ADDON_PATH)/%.$(2) $(BLIS_H_FLAT) $(ADDON_H99_FILES) $(MAKE_DEFS_MK_PATHS)
ifeq ($(ENABLE_VERBOSE),yes)
	$(CC) $(call get-addon-c99flags-for,$(1)) -c $$< -o $$@
else
	@echo "Compiling $$@" $(call get-addon-c99text-for,$(1))
	@$(CC) $(call get-addon-c99flags-for,$(1)) -c $$< -o $$@
endif
endef

# first argument: a configuration name from the union of config_list and
# config_name, used to look up the CFLAGS to use during compilation.
# second argument: the C99 addon file suffix being considered.
# third argument: the name of the addon being considered.
define make-c99-addon-kers-rule
$(BASE_OBJ_ADDON_PATH)/$(3)/$(KERNELS_DIR)/%.o: $(ADDON_PATH)/$(3)/$(KERNELS_DIR)/%.$(2) $(BLIS_H_FLAT) $(ADDON_H99_FILES) $(MAKE_DEFS_MK_PATHS)
ifeq ($(ENABLE_VERBOSE),yes)
	$(CC) $(call get-addon-kernel-c99flags-for,$(1)) -c $$< -o $$@
else
	@echo "Compiling $$@" $(call get-addon-kernel-text-for,$(1))
	@$(CC) $(call get-addon-kernel-c99flags-for,$(1)) -c $$< -o $$@
endif
endef

# first argument: a configuration name from the union of config_list and
# config_name, used to look up the CFLAGS to use during compilation.
# second argument: the C++ addon file suffix being considered.
define make-cxx-addon-rule
$(BASE_OBJ_ADDON_PATH)/%.o: $(ADDON_PATH)/%.$(2) $(BLIS_H_FLAT) $(ADDON_HXX_FILES) $(MAKE_DEFS_MK_PATHS)
ifeq ($(ENABLE_VERBOSE),yes)
	$(CXX) $(call get-addon-cxxflags-for,$(1)) -c $$< -o $$@
else
	@echo "Compiling $$@" $(call get-addon-cxxtext-for,$(1))
	@$(CXX) $(call get-addon-cxxflags-for,$(1)) -c $$< -o $$@
endif
endef

# first argument: a configuration name from the union of config_list and
# config_name, used to look up the CFLAGS to use during compilation.
# second argument: the C99 sandbox file suffix being considered.
define make-c99-sandbox-rule
$(BASE_OBJ_SANDBOX_PATH)/%.o: $(SANDBOX_PATH)/%.$(2) $(BLIS_H_FLAT) $(SANDBOX_H99_FILES) $(MAKE_DEFS_MK_PATHS)
ifeq ($(ENABLE_VERBOSE),yes)
	$(CC) $(call get-sandbox-c99flags-for,$(1)) -c $$< -o $$@
else
	@echo "Compiling $$@" $(call get-sandbox-c99text-for,$(1))
	@$(CC) $(call get-sandbox-c99flags-for,$(1)) -c $$< -o $$@
endif
endef

# first argument: a configuration name from the union of config_list and
# config_name, used to look up the CFLAGS to use during compilation.
# second argument: the C++ sandbox file suffix being considered.
define make-cxx-sandbox-rule
$(BASE_OBJ_SANDBOX_PATH)/%.o: $(SANDBOX_PATH)/%.$(2) $(BLIS_H_FLAT) $(SANDBOX_HXX_FILES) $(MAKE_DEFS_MK_PATHS)
ifeq ($(ENABLE_VERBOSE),yes)
	$(CXX) $(call get-sandbox-cxxflags-for,$(1)) -c $$< -o $$@
else
	@echo "Compiling $$@" $(call get-sandbox-cxxtext-for,$(1))
	@$(CXX) $(call get-sandbox-cxxflags-for,$(1)) -c $$< -o $$@
endif
endef

# Define functions to choose the correct sub-configuration name for the
# given kernel set. This function is called when instantiating the
# make-kernels-rule.
get-config-for-kset = $(lastword $(subst :, ,$(filter $(1):%,$(KCONFIG_MAP))))

# Instantiate the build rule for files in the configuration directory for
# each of the sub-configurations in CONFIG_LIST with the CFLAGS designated
# for that sub-configuration.
$(foreach conf, $(CONFIG_LIST), $(eval $(call make-config-rule,$(conf))))

# Instantiate the build rule for framework files. Use the CFLAGS for the
# configuration family, which exists in the directory whose name is equal to
# CONFIG_NAME. Note that this doesn't need to be in a loop since we expect
# CONFIG_NAME to only ever contain a single name. (BTW: If CONFIG_NAME refers
# to a singleton family, then CONFIG_LIST contains CONFIG_NAME as its only
# item.)
$(foreach conf, $(CONFIG_NAME), $(eval $(call make-frame-rule,$(conf))))

# Instantiate the build rule for debug and trace log. Use the CFLAGS for the
# configuration family, which exists in the directory whose name is equal to
# CONFIG_NAME. Note that this doesn't need to be in a loop since we expect
# CONFIG_NAME to only ever contain a single name. (BTW: If CONFIG_NAME refers
# to a singleton family, then CONFIG_LIST contains CONFIG_NAME as its only
# item.)
$(foreach conf, $(CONFIG_NAME), $(eval $(call make-aocldtl-rule,$(conf))))

# Instantiate the build rule for reference kernel initialization and
# reference kernels for each of the sub-configurations in CONFIG_LIST with
# the CFLAGS designated for that sub-configuration.
$(foreach conf, $(CONFIG_LIST), $(eval $(call make-refinit-rule,$(conf))))
$(foreach conf, $(CONFIG_LIST), $(eval $(call make-refkern-rule,$(conf))))

# Instantiate the build rule for optimized kernels for each of the kernel
# sets in KERNEL_LIST with the CFLAGS designated for the sub-configuration
# specified by the KCONFIG_MAP.
$(foreach suf, $(KERNELS_SRC_SUFS), \
$(foreach kset, $(KERNEL_LIST), $(eval $(call make-kernels-rule,$(kset),$(call get-config-for-kset,$(kset)),$(suf)))))

# Instantiate the build rule for C addon files. Use the CFLAGS for the
# configuration family.
$(foreach suf, $(ADDON_C99_SUFS), \
$(foreach conf, $(CONFIG_NAME), $(eval $(call make-c99-addon-rule,$(conf),$(suf)))))

# Instantiate the build rule for C addon/kernels files. Use the CFLAGS for the
# configuration family.
$(foreach addon, $(ADDON_LIST), \
$(foreach suf, $(ADDON_C99_SUFS), \
$(foreach conf, $(CONFIG_NAME), $(eval $(call make-c99-addon-kers-rule,$(conf),$(suf),$(addon))))))

# Instantiate the build rule for C++ addon files. Use the CFLAGS for the
# configuration family.
$(foreach suf, $(ADDON_CXX_SUFS), \
$(foreach conf, $(CONFIG_NAME), $(eval $(call make-cxx-addon-rule,$(conf),$(suf)))))

# Instantiate the build rule for C sandbox files. Use the CFLAGS for the
# configuration family.
$(foreach suf, $(SANDBOX_C99_SUFS), \
$(foreach conf, $(CONFIG_NAME), $(eval $(call make-c99-sandbox-rule,$(conf),$(suf)))))

# Instantiate the build rule for C++ sandbox files. Use the CXXFLAGS for the
# configuration family.
$(foreach suf, $(SANDBOX_CXX_SUFS), \
$(foreach conf, $(CONFIG_NAME), $(eval $(call make-cxx-sandbox-rule,$(conf),$(suf)))))


# --- All-purpose library rule (static and shared) ---

libblis: check-env $(MK_LIBS)


# --- Static library archiver rules ---

$(LIBBLIS_A_PATH): $(MK_BLIS_OBJS)
ifeq ($(ENABLE_VERBOSE),yes)
ifeq ($(ARG_MAX_HACK),yes)
	$(file > $@.in,$^)
	$(AR) $(ARFLAGS) $@ @$@.in
	$(RM_F) $@.in
	$(RANLIB) $@
else
	$(AR) $(ARFLAGS) $@ $?
	$(RANLIB) $@
endif
else # ifeq ($(ENABLE_VERBOSE),no)
ifeq ($(ARG_MAX_HACK),yes)
	@echo "Archiving $@"
	@$(file > $@.in,$^)
	@$(AR) $(ARFLAGS) $@ @$@.in
	@$(RM_F) $@.in
	@$(RANLIB) $@
else
	@echo "Archiving $@"
	@$(AR) $(ARFLAGS) $@ $?
	@$(RANLIB) $@
endif
endif


# --- Shared library linker rules ---

$(LIBBLIS_SO_PATH): $(MK_BLIS_OBJS)
ifeq ($(ENABLE_VERBOSE),yes)
ifeq ($(ARG_MAX_HACK),yes)
	$(file > $@.in,$^)
	$(LINKER) $(SOFLAGS) -o $(LIBBLIS_SO_OUTPUT_NAME) @$@.in $(LDFLAGS)
	$(RM_F) $@.in
else
	$(LINKER) $(SOFLAGS) -o $(LIBBLIS_SO_OUTPUT_NAME) $^ $(LDFLAGS)
endif
else # ifeq ($(ENABLE_VERBOSE),no)
ifeq ($(ARG_MAX_HACK),yes)
	@echo "Dynamically linking $@"
	@$(file > $@.in,$^)
	@$(LINKER) $(SOFLAGS) -o $(LIBBLIS_SO_OUTPUT_NAME) @$@.in $(LDFLAGS)
	@$(RM_F) $@.in
else
	@echo "Dynamically linking $@"
	@$(LINKER) $(SOFLAGS) -o $(LIBBLIS_SO_OUTPUT_NAME) $^ $(LDFLAGS)
endif
endif

# Local symlink for shared library.
# NOTE: We use a '.loc' suffix to avoid filename collisions in case this
# rule is executed concurrently with the install-lib-symlinks rule, which
# also creates symlinks in the current directory (before installing them).
# NOTE: We don't create any symlinks during Windows builds.
$(LIBBLIS_SO_MAJ_PATH): $(LIBBLIS_SO_PATH)
ifeq ($(IS_WIN),no)
ifeq ($(ENABLE_VERBOSE),yes)
	$(SYMLINK) $(<F) $(@F).loc
	$(MV) $(@F).loc $(BASE_LIB_PATH)/$(@F)
else # ifeq ($(ENABLE_VERBOSE),no)
	@echo "Creating symlink $@"
	@$(SYMLINK) $(<F) $(@F).loc
	@$(MV) $(@F).loc $(BASE_LIB_PATH)/$(@F)
endif
endif


# --- BLAS test suite rules ---

testblas: blastest-run

blastest-f2c: check-env $(BLASTEST_F2C_LIB)

blastest-bin: check-env blastest-f2c $(BLASTEST_DRV_BIN_PATHS)

blastest-run: $(BLASTEST_DRV_BINS_R)

# f2c object file rule.
$(BASE_OBJ_BLASTEST_PATH)/%.o: $(BLASTEST_F2C_SRC_PATH)/%.c
ifeq ($(ENABLE_VERBOSE),yes)
	$(CC) $(call get-user-cflags-for,$(CONFIG_NAME)) $(BLAT_CFLAGS) -c $< -o $@
else
	@echo "Compiling $@"
	@$(CC) $(call get-user-cflags-for,$(CONFIG_NAME)) $(BLAT_CFLAGS) -c $< -o $@
endif

# driver object file rule.
$(BASE_OBJ_BLASTEST_PATH)/%.o: $(BLASTEST_DRV_SRC_PATH)/%.c
ifeq ($(ENABLE_VERBOSE),yes)
	$(CC) $(call get-user-cflags-for,$(CONFIG_NAME)) $(BLAT_CFLAGS) -c $< -o $@
else
	@echo "Compiling $@"
	@$(CC) $(call get-user-cflags-for,$(CONFIG_NAME)) $(BLAT_CFLAGS) -c $< -o $@
endif

# libf2c library archive rule.
$(BLASTEST_F2C_LIB): $(BLASTEST_F2C_OBJS)
ifeq ($(ENABLE_VERBOSE),yes)
	$(AR) $(ARFLAGS) $@ $?
	$(RANLIB) $@
else
	@echo "Archiving $@"
	@$(AR) $(ARFLAGS) $@ $?
	@$(RANLIB) $@
endif

# first argument: the base name of the BLAS test driver.
define make-blat-rule
$(BASE_OBJ_BLASTEST_PATH)/$(1).x: $(BASE_OBJ_BLASTEST_PATH)/$(1).o $(BLASTEST_F2C_LIB) $(LIBBLIS_LINK)
ifeq ($(ENABLE_VERBOSE),yes)
	$(LINKER) $(BASE_OBJ_BLASTEST_PATH)/$(1).o $(BLASTEST_F2C_LIB) $(LIBBLIS_LINK) $(LDFLAGS) -o $$@
else
	@echo "Linking $$(@F) against '$(notdir $(BLASTEST_F2C_LIB)) $(LIBBLIS_LINK) $(LDFLAGS)'"
	@$(LINKER) $(BASE_OBJ_BLASTEST_PATH)/$(1).o $(BLASTEST_F2C_LIB) $(LIBBLIS_LINK) $(LDFLAGS) -o $$@
endif
endef

# Instantiate the rule above for each driver file.
$(foreach name, $(BLASTEST_DRV_BASES), $(eval $(call make-blat-rule,$(name))))

# A rule to run ?blat1.x driver files.
define make-run-blat1-rule
run-$(1): $(BASE_OBJ_BLASTEST_PATH)/$(1).x
ifeq ($(ENABLE_VERBOSE),yes)
	$(TESTSUITE_WRAPPER) $(BASE_OBJ_BLASTEST_PATH)/$(1).x > out.$(1)
else
	@echo "Running $(1).x > 'out.$(1)'"
	@$(TESTSUITE_WRAPPER) $(BASE_OBJ_BLASTEST_PATH)/$(1).x > out.$(1)
endif
endef

# Instantiate the rule above for each level-1 driver file.
$(foreach name, $(BLASTEST_DRV1_BASES), $(eval $(call make-run-blat1-rule,$(name))))

# A rule to run ?blat2.x and ?blat3.x driver files.
define make-run-blat23-rule
run-$(1): $(BASE_OBJ_BLASTEST_PATH)/$(1).x
ifeq ($(ENABLE_VERBOSE),yes)
	$(TESTSUITE_WRAPPER) $(BASE_OBJ_BLASTEST_PATH)/$(1).x < $(BLASTEST_INPUT_PATH)/$(1).in
else
	@echo "Running $(1).x < '$(BLASTEST_INPUT_PATH)/$(1).in' (output to 'out.$(1)')"
	@$(TESTSUITE_WRAPPER) $(BASE_OBJ_BLASTEST_PATH)/$(1).x < $(BLASTEST_INPUT_PATH)/$(1).in
endif
endef

# Instantiate the rule above for each level-2 driver file.
$(foreach name, $(BLASTEST_DRV2_BASES), $(eval $(call make-run-blat23-rule,$(name))))

# Instantiate the rule above for each level-3 driver file.
$(foreach name, $(BLASTEST_DRV3_BASES), $(eval $(call make-run-blat23-rule,$(name))))

# Check the results of the BLAS test suite drivers.
checkblas: blastest-run
ifeq ($(ENABLE_VERBOSE),yes)
	- $(BLASTEST_CHECK_PATH)
else
	@- $(BLASTEST_CHECK_PATH)
endif

# --- BLIS test suite rules ---

testblis: testsuite

testblis-fast: testsuite-run-fast

testblis-md: testsuite-run-md

testblis-salt: testsuite-run-salt

testsuite: testsuite-run

testsuite-bin: check-env $(TESTSUITE_BIN)

# Object file rule.
$(BASE_OBJ_TESTSUITE_PATH)/%.o: $(TESTSUITE_SRC_PATH)/%.c
ifeq ($(ENABLE_VERBOSE),yes)
	$(CC) $(call get-user-cflags-for,$(CONFIG_NAME)) -c $< -o $@
else
	@echo "Compiling $@"
	@$(CC) $(call get-user-cflags-for,$(CONFIG_NAME)) -c $< -o $@
endif

# Testsuite binary rule.
$(TESTSUITE_BIN): $(MK_TESTSUITE_OBJS) $(LIBBLIS_LINK)
ifeq ($(ENABLE_VERBOSE),yes)
	$(LINKER) $(MK_TESTSUITE_OBJS) $(LIBBLIS_LINK) $(LDFLAGS) -o $@
else
	@echo "Linking $@ against '$(LIBBLIS_LINK) $(LDFLAGS)'"
	@$(LINKER) $(MK_TESTSUITE_OBJS) $(LIBBLIS_LINK) $(LDFLAGS) -o $@
endif

# A rule to run the testsuite using the normal input.* files.
testsuite-run: testsuite-bin
ifeq ($(ENABLE_VERBOSE),yes)
	$(TESTSUITE_WRAPPER) ./$(TESTSUITE_BIN) -g $(TESTSUITE_CONF_GEN_PATH) \
	                   -o $(TESTSUITE_CONF_OPS_PATH) \
	                    > $(TESTSUITE_OUT_FILE)

else
	@echo "Running $(TESTSUITE_BIN) with output redirected to '$(TESTSUITE_OUT_FILE)'"
	@$(TESTSUITE_WRAPPER) ./$(TESTSUITE_BIN) -g $(TESTSUITE_CONF_GEN_PATH) \
	                    -o $(TESTSUITE_CONF_OPS_PATH) \
	                     > $(TESTSUITE_OUT_FILE)
endif

# A rule to run the testsuite using the input.*.fast files, which
# run a set of tests designed to finish much more quickly.
testsuite-run-fast: testsuite-bin
ifeq ($(ENABLE_VERBOSE),yes)
	$(TESTSUITE_WRAPPER) ./$(TESTSUITE_BIN) -g $(TESTSUITE_FAST_GEN_PATH) \
	                   -o $(TESTSUITE_FAST_OPS_PATH) \
	                    > $(TESTSUITE_OUT_FILE)

else
	@echo "Running $(TESTSUITE_BIN) (fast) with output redirected to '$(TESTSUITE_OUT_FILE)'"
	@$(TESTSUITE_WRAPPER) ./$(TESTSUITE_BIN) -g $(TESTSUITE_FAST_GEN_PATH) \
	                    -o $(TESTSUITE_FAST_OPS_PATH) \
	                     > $(TESTSUITE_OUT_FILE)
endif

# A rule to run the testsuite using the input.*.md files, which
# run a set of tests designed to only exercise mixed-datatype gemm.
testsuite-run-md: testsuite-bin
ifeq ($(ENABLE_VERBOSE),yes)
	$(TESTSUITE_WRAPPER) ./$(TESTSUITE_BIN) -g $(TESTSUITE_MIXD_GEN_PATH) \
	                   -o $(TESTSUITE_MIXD_OPS_PATH) \
	                    > $(TESTSUITE_OUT_FILE)

else
	@echo "Running $(TESTSUITE_BIN) (mixed dt) with output redirected to '$(TESTSUITE_OUT_FILE)'"
	@$(TESTSUITE_WRAPPER) ./$(TESTSUITE_BIN) -g $(TESTSUITE_MIXD_GEN_PATH) \
	                    -o $(TESTSUITE_MIXD_OPS_PATH) \
	                     > $(TESTSUITE_OUT_FILE)
endif

# A rule to run the testsuite using the input.*.salt files, which
# simulates application-level threading across operation tests.
testsuite-run-salt: testsuite-bin
ifeq ($(ENABLE_VERBOSE),yes)
	$(TESTSUITE_WRAPPER) ./$(TESTSUITE_BIN) -g $(TESTSUITE_SALT_GEN_PATH) \
	                   -o $(TESTSUITE_SALT_OPS_PATH) \
	                    > $(TESTSUITE_OUT_FILE)

else
	@echo "Running $(TESTSUITE_BIN) (salt) with output redirected to '$(TESTSUITE_OUT_FILE)'"
	@$(TESTSUITE_WRAPPER) ./$(TESTSUITE_BIN) -g $(TESTSUITE_SALT_GEN_PATH) \
	                    -o $(TESTSUITE_SALT_OPS_PATH) \
	                     > $(TESTSUITE_OUT_FILE)
endif

# Check results of BLIS CPP Template tests
checkbliscpp:
	$(MAKE) -C $(VEND_TESTCPP_DIR)

# Check the results of the BLIS testsuite.
checkblis: testsuite-run
ifeq ($(ENABLE_VERBOSE),yes)
	- $(TESTSUITE_CHECK_PATH) $(TESTSUITE_OUT_FILE)
else
	@- $(TESTSUITE_CHECK_PATH) $(TESTSUITE_OUT_FILE)
endif

# Check the results of the BLIS testsuite (fast).
checkblis-fast: testsuite-run-fast
ifeq ($(ENABLE_VERBOSE),yes)
	- $(TESTSUITE_CHECK_PATH) $(TESTSUITE_OUT_FILE)
else
	@- $(TESTSUITE_CHECK_PATH) $(TESTSUITE_OUT_FILE)
endif

# Check the results of the BLIS testsuite (mixed-datatype).
checkblis-md: testsuite-run-md
ifeq ($(ENABLE_VERBOSE),yes)
	- $(TESTSUITE_CHECK_PATH) $(TESTSUITE_OUT_FILE)
else
	@- $(TESTSUITE_CHECK_PATH) $(TESTSUITE_OUT_FILE)
endif

# Check the results of the BLIS testsuite (salt).
checkblis-salt: testsuite-run-salt
ifeq ($(ENABLE_VERBOSE),yes)
	- $(TESTSUITE_CHECK_PATH) $(TESTSUITE_OUT_FILE)
else
	@- $(TESTSUITE_CHECK_PATH) $(TESTSUITE_OUT_FILE)
endif


# --- AMD's C++ template header test rules ---

# NOTE: The targets below won't work as intended for an out-of-tree build,
# and so it's disabled for now.

#testcpp: testvendcpp

# Recursively run the test for AMD's C++ template header.
#testvendcpp:
#	$(MAKE) -C $(VEND_TESTCPP_PATH)


# --- Install header rules ---

install-headers: check-env $(MK_INCL_DIR_INST)

$(MK_INCL_DIR_INST): $(HEADERS_TO_INSTALL) $(CONFIG_MK_FILE)
ifeq ($(ENABLE_VERBOSE),yes)
	$(MKDIR) $(@)
	$(INSTALL) -m 0644 $(HEADERS_TO_INSTALL) $(@)
else
	@$(MKDIR) $(@)
	@echo "Installing $(notdir $(HEADERS_TO_INSTALL)) into $(@)/"
	@$(INSTALL) -m 0644 $(HEADERS_TO_INSTALL) $(@)
endif


# --- Install share rules ---

install-share: check-env $(MK_SHARE_DIR_INST) $(PC_SHARE_DIR_INST)

$(MK_SHARE_DIR_INST): $(FRAGS_TO_INSTALL) $(CONFIG_MK_FILE)
ifeq ($(ENABLE_VERBOSE),yes)
	$(MKDIR) $(@)
	$(INSTALL) -m 0644 $(FRAGS_TO_INSTALL) $(@)
	$(MKDIR) -p $(@)/$(CONFIG_DIR)/$(CONFIG_NAME)
	$(INSTALL) -m 0644 $(CONFIG_DIR)/$(CONFIG_NAME)/$(MAKE_DEFS_FILE) \
	              $(@)/$(CONFIG_DIR)/$(CONFIG_NAME)
else
	@$(MKDIR) $(@)
	@echo "Installing $(notdir $(FRAGS_TO_INSTALL)) into $(@)/"
	@$(INSTALL) -m 0644 $(FRAGS_TO_INSTALL) $(@)
	@$(MKDIR) -p $(@)/$(CONFIG_DIR)/$(CONFIG_NAME)
	@echo "Installing $(CONFIG_DIR)/$(CONFIG_NAME)/$(MAKE_DEFS_FILE) into $(@)/$(CONFIG_DIR)/$(CONFIG_NAME)"
	@$(INSTALL) -m 0644 $(CONFIG_DIR)/$(CONFIG_NAME)/$(MAKE_DEFS_FILE) \
	               $(@)/$(CONFIG_DIR)/$(CONFIG_NAME)/
endif

$(PC_SHARE_DIR_INST):  $(PC_IN_FILE)
	$(MKDIR) $(@)
ifeq ($(ENABLE_VERBOSE),no)
	@echo "Installing $(PC_OUT_FILE) into $(@)/"
endif
	$(shell cat "$(PC_IN_FILE)" \
	| sed -e "s#@PACKAGE_VERSION@#$(VERSION)#g" \
	| sed -e "s#@prefix@#$(prefix)#g" \
	| sed -e "s#@exec_prefix@#$(exec_prefix)#g" \
	| sed -e "s#@libdir@#$(libdir)#g" \
	| sed -e "s#@includedir@#$(includedir)#g" \
	| sed -e "s#@LDFLAGS@#$(LDFLAGS)#g" \
	> "$(PC_OUT_FILE)" )
	$(INSTALL) -m 0644 $(PC_OUT_FILE) $(@)

# --- Install library rules ---

install-libs: check-env $(MK_LIBS_INST)

# Install static library.
$(INSTALL_LIBDIR)/%.a: $(BASE_LIB_PATH)/%.a $(CONFIG_MK_FILE)
ifeq ($(ENABLE_VERBOSE),yes)
	$(MKDIR) $(@D)
	$(INSTALL) -m 0644 $< $@
else
	@echo "Installing $(@F) into $(INSTALL_LIBDIR)/"
	@$(MKDIR) $(@D)
	@$(INSTALL) -m 0644 $< $@
endif

# Install shared library containing .so major, minor, and build versions.
# Note: Installation rules for Windows does not include major, minor, and
# build version numbers.
ifeq ($(IS_WIN),no)

# Linux/OSX library (.so OR .dylib) installation rules.
$(INSTALL_LIBDIR)/%.$(LIBBLIS_SO_MMB_EXT): $(BASE_LIB_PATH)/%.$(SHLIB_EXT) $(CONFIG_MK_FILE)
ifeq ($(ENABLE_VERBOSE),yes)
	$(MKDIR) $(@D)
	$(INSTALL) -m 0755 $< $@
else
	@echo "Installing $(@F) into $(INSTALL_LIBDIR)/"
	@$(MKDIR) $(@D)
	@$(INSTALL) -m 0755 $< $@
endif

else # ifeq ($(IS_WIN),yes)

# Windows library (.dll and .lib) installation rules.
$(INSTALL_LIBDIR)/%.$(SHLIB_EXT): $(BASE_LIB_PATH)/%.$(SHLIB_EXT)
ifeq ($(ENABLE_VERBOSE),yes)
	@$(MKDIR) $(@D)
	@$(INSTALL) -m 0644 $(BASE_LIB_PATH)/$(@F) $@
else
	@echo "Installing $(@F) into $(INSTALL_LIBDIR)/"
	@$(MKDIR) $(@D)
	@$(INSTALL) -m 0644 $(BASE_LIB_PATH)/$(@F) $@
endif

$(INSTALL_LIBDIR)/%.$(LIBBLIS_SO_MAJ_EXT): $(BASE_LIB_PATH)/%.$(LIBBLIS_SO_MAJ_EXT)
ifeq ($(ENABLE_VERBOSE),yes)
	@$(MKDIR) $(@D)
	@$(INSTALL) -m 0644 $(BASE_LIB_PATH)/$(@F) $@
else
	@echo "Installing $(@F) into $(INSTALL_LIBDIR)/"
	@$(MKDIR) $(@D)
	@$(INSTALL) -m 0644 $(BASE_LIB_PATH)/$(@F) $@
endif

endif # ifeq ($(IS_WIN),no)

# --- Install-symlinks rules ---

install-lib-symlinks: check-env $(MK_LIBS_SYML)

# Note: Symlinks are not installed on Windows.
ifeq ($(IS_WIN),no)

# Install generic shared library symlink.
$(INSTALL_LIBDIR)/%.$(SHLIB_EXT): $(INSTALL_LIBDIR)/%.$(LIBBLIS_SO_MMB_EXT)
ifeq ($(ENABLE_VERBOSE),yes)
	$(SYMLINK) $(<F) $(@F)
	$(MV) $(@F) $(INSTALL_LIBDIR)/
else
	@echo "Installing symlink $(@F) into $(INSTALL_LIBDIR)/"
	@$(SYMLINK) $(<F) $(@F)
	@$(MV) $(@F) $(INSTALL_LIBDIR)/
endif

# Install shared library symlink containing only .so major version.
$(INSTALL_LIBDIR)/%.$(LIBBLIS_SO_MAJ_EXT): $(INSTALL_LIBDIR)/%.$(LIBBLIS_SO_MMB_EXT)
ifeq ($(ENABLE_VERBOSE),yes)
	$(SYMLINK) $(<F) $(@F)
	$(MV) $(@F) $(INSTALL_LIBDIR)/
else
	@echo "Installing symlink $(@F) into $(INSTALL_LIBDIR)/"
	@$(SYMLINK) $(<F) $(@F)
	@$(MV) $(@F) $(INSTALL_LIBDIR)/
endif

endif # ifeq ($(IS_WIN),no)

# --- Query current configuration ---

showconfig: check-env
	@echo "configuration family:        $(CONFIG_NAME)"
	@echo "sub-configurations:          $(CONFIG_LIST)"
	@echo "requisite kernels sets:      $(KERNEL_LIST)"
	@echo "kernel-to-config map:        $(KCONFIG_MAP)"
	@echo "-------------------------"
	@echo "BLIS version string:         $(VERSION)"
	@echo ".so major version:           $(SO_MAJOR)"
	@echo ".so minor.build vers:        $(SO_MINORB)"
	@echo "install libdir:              $(INSTALL_LIBDIR)"
	@echo "install includedir:          $(INSTALL_INCDIR)"
	@echo "install sharedir:            $(INSTALL_SHAREDIR)"
	@echo "debugging status:            $(DEBUG_TYPE)"
	@echo "multithreading status:       $(THREADING_MODEL)"
	@echo "enable BLAS API?             $(MK_ENABLE_BLAS)"
	@echo "enable CBLAS API?            $(MK_ENABLE_CBLAS)"
	@echo "build static library?        $(MK_ENABLE_STATIC)"
	@echo "build shared library?        $(MK_ENABLE_SHARED)"
	@echo "ARG_MAX hack enabled?        $(ARG_MAX_HACK)"
	@echo "complex return scheme:       $(MK_COMPLEX_RETURN_SCHEME)"
	@echo "enable trsm preinversion:    $(MK_ENABLE_TRSM_PREINVERSION)"
	@echo "enable AOCL dynamic threads: $(MK_ENABLE_AOCL_DYNAMIC)"
	@echo "BLAS Integer size(LP/ILP):   $(MK_BLAS_INT_TYPE_SIZE)"



# --- Clean rules ---

cleanmk:
ifeq ($(IS_CONFIGURED),yes)
ifeq ($(ENABLE_VERBOSE),yes)
	- $(FIND) $(CONFIG_FRAG_PATH) -name "$(FRAGMENT_MK)" | $(XARGS) $(RM_F)
	- $(FIND) $(FRAME_FRAG_PATH) -name "$(FRAGMENT_MK)" | $(XARGS) $(RM_F)
	- $(FIND) $(AOCLDTL_FRAG_PATH) -name "$(FRAGMENT_MK)" | $(XARGS) $(RM_F)
	- $(FIND) $(REFKERN_FRAG_PATH) -name "$(FRAGMENT_MK)" | $(XARGS) $(RM_F)
	- $(FIND) $(KERNELS_FRAG_PATH) -name "$(FRAGMENT_MK)" | $(XARGS) $(RM_F)
ifneq ($(ADDON_LIST),)
	- $(FIND) $(ADDON_FRAG_PATH) -name "$(FRAGMENT_MK)" | $(XARGS) $(RM_F)
endif
ifneq ($(SANDBOX),)
	- $(FIND) $(SANDBOX_FRAG_PATH) -name "$(FRAGMENT_MK)" | $(XARGS) $(RM_F)
endif
else
	@echo "Removing makefile fragments from $(CONFIG_FRAG_PATH)"
	@- $(FIND) $(CONFIG_FRAG_PATH) -name "$(FRAGMENT_MK)" | $(XARGS) $(RM_F)
	@echo "Removing makefile fragments from $(FRAME_FRAG_PATH)"
	@- $(FIND) $(FRAME_FRAG_PATH) -name "$(FRAGMENT_MK)" | $(XARGS) $(RM_F)
	@echo "Removing makefile fragments from $(AOCLDTL_FRAG_PATH)"
	@- $(FIND) $(AOCLDTL_FRAG_PATH) -name "$(FRAGMENT_MK)" | $(XARGS) $(RM_F)
	@echo "Removing makefile fragments from $(REFKERN_FRAG_PATH)"
	@- $(FIND) $(REFKERN_FRAG_PATH) -name "$(FRAGMENT_MK)" | $(XARGS) $(RM_F)
	@echo "Removing makefile fragments from $(KERNELS_FRAG_PATH)"
	@- $(FIND) $(KERNELS_FRAG_PATH) -name "$(FRAGMENT_MK)" | $(XARGS) $(RM_F)
ifneq ($(ADDON_LIST),)
	@echo "Removing makefile fragments from $(ADDON_FRAG_PATH)"
	@- $(FIND) $(ADDON_FRAG_PATH) -name "$(FRAGMENT_MK)" | $(XARGS) $(RM_F)
endif
ifneq ($(SANDBOX),)
	@echo "Removing makefile fragments from $(SANDBOX_FRAG_PATH)"
	@- $(FIND) $(SANDBOX_FRAG_PATH) -name "$(FRAGMENT_MK)" | $(XARGS) $(RM_F)
endif
endif
endif

cleanh:
ifeq ($(IS_CONFIGURED),yes)
ifeq ($(ENABLE_VERBOSE),yes)
	$(RM_F) $(BLIS_H_FLAT)
	$(RM_F) $(CBLAS_H_FLAT)
else
	@echo "Removing flattened header files from $(BASE_INC_PATH)"
	@$(RM_F) $(BLIS_H_FLAT)
	@$(RM_F) $(CBLAS_H_FLAT)
endif
endif

cleanlib:
ifeq ($(IS_CONFIGURED),yes)
ifeq ($(ENABLE_VERBOSE),yes)
	- $(FIND) $(BASE_OBJ_PATH) -name "*.o" | $(XARGS) $(RM_F)
	- $(RM_F) $(LIBBLIS_A_PATH)
	- $(RM_F) $(LIBBLIS_SO_PATH)
else
	@echo "Removing object files from $(BASE_OBJ_PATH)"
	@- $(FIND) $(BASE_OBJ_PATH) -name "*.o" | $(XARGS) $(RM_F)
	@echo "Removing libraries from $(BASE_LIB_PATH)"
	@- $(RM_F) $(LIBBLIS_A_PATH)
	@- $(RM_F) $(LIBBLIS_SO_PATH)
endif
endif

cleantest: cleanblastest cleanblistest

ifeq ($(BUILDING_OOT),no)
cleanblastest: cleanblastesttop cleanblastestdir
else
cleanblastest: cleanblastesttop
endif

cleanblastesttop:
ifeq ($(IS_CONFIGURED),yes)
ifeq ($(ENABLE_VERBOSE),yes)
	- $(RM_F) $(BLASTEST_F2C_OBJS) $(BLASTEST_DRV_OBJS)
	- $(RM_F) $(BLASTEST_F2C_LIB)
	- $(RM_F) $(BLASTEST_DRV_BIN_PATHS)
	- $(RM_F) $(addprefix out.,$(BLASTEST_DRV_BASES))
else
	@echo "Removing object files from $(BASE_OBJ_BLASTEST_PATH)"
	@- $(RM_F) $(BLASTEST_F2C_OBJS) $(BLASTEST_DRV_OBJS)
	@echo "Removing libf2c.a from $(BASE_OBJ_BLASTEST_PATH)"
	@- $(RM_F) $(BLASTEST_F2C_LIB)
	@echo "Removing binaries from $(BASE_OBJ_BLASTEST_PATH)"
	@- $(RM_F) $(BLASTEST_DRV_BIN_PATHS)
	@echo "Removing driver output files 'out.*'"
	@- $(RM_F) $(addprefix out.,$(BLASTEST_DRV_BASES))
endif # ENABLE_VERBOSE
endif # IS_CONFIGURED

cleanblastestdir:
ifeq ($(IS_CONFIGURED),yes)
ifeq ($(ENABLE_VERBOSE),yes)
	- $(FIND) $(BLASTEST_DIR)/$(OBJ_DIR) -name "*.o" | $(XARGS) $(RM_F)
	- $(FIND) $(BLASTEST_DIR) -name "*.x" | $(XARGS) $(RM_F)
	- $(RM_F) $(BLASTEST_DIR)/$(BLASTEST_F2C_LIB_NAME)
	- $(RM_F) $(addprefix $(BLASTEST_DIR)/out.,$(BLASTEST_DRV_BASES))
else
	@echo "Removing object files from ./$(BLASTEST_DIR)/$(OBJ_DIR)"
	@- $(FIND) $(BLASTEST_DIR)/$(OBJ_DIR) -name "*.o" | $(XARGS) $(RM_F)
	@echo "Removing libf2c.a from ./$(BLASTEST_DIR)"
	@- $(RM_F) $(BLASTEST_DIR)/$(BLASTEST_F2C_LIB_NAME)
	@echo "Removing binaries from ./$(BLASTEST_DIR)"
	@- $(FIND) $(BLASTEST_DIR) -name "*.x" | $(XARGS) $(RM_F)
	@echo "Removing driver output files 'out.*' from ./$(BLASTEST_DIR)"
	@- $(RM_F) $(addprefix $(BLASTEST_DIR)/out.,$(BLASTEST_DRV_BASES))
endif # ENABLE_VERBOSE
endif # IS_CONFIGURED

ifeq ($(BUILDING_OOT),no)
cleanblistest: cleanblistesttop cleanblistestdir
else
cleanblistest: cleanblistesttop
endif

cleanblistesttop:
ifeq ($(IS_CONFIGURED),yes)
ifeq ($(ENABLE_VERBOSE),yes)
	- $(RM_F) $(MK_TESTSUITE_OBJS)
	- $(RM_F) $(TESTSUITE_BIN)
	- $(RM_F) $(TESTSUITE_OUT_FILE)
else
	@echo "Removing object files from $(BASE_OBJ_TESTSUITE_PATH)"
	@- $(RM_F) $(MK_TESTSUITE_OBJS)
	@echo "Removing binary $(TESTSUITE_BIN)"
	@- $(RM_F) $(TESTSUITE_BIN)
	@echo "Removing $(TESTSUITE_OUT_FILE)"
	@- $(RM_F) $(TESTSUITE_OUT_FILE)
endif # ENABLE_VERBOSE
endif # IS_CONFIGURED

cleanblistestdir:
ifeq ($(IS_CONFIGURED),yes)
ifeq ($(ENABLE_VERBOSE),yes)
	- $(FIND) $(TESTSUITE_DIR)/$(OBJ_DIR) -name "*.o" | $(XARGS) $(RM_F)
	- $(RM_F) $(TESTSUITE_DIR)/$(TESTSUITE_BIN)
	- $(MAKE) -C $(VEND_TESTCPP_DIR) clean
else
	@echo "Removing object files from $(TESTSUITE_DIR)/$(OBJ_DIR)"
	@- $(FIND) $(TESTSUITE_DIR)/$(OBJ_DIR) -name "*.o" | $(XARGS) $(RM_F)
	@echo "Removing binary $(TESTSUITE_DIR)/$(TESTSUITE_BIN)"
	@- $(RM_F) $(TESTSUITE_DIR)/$(TESTSUITE_BIN)
	@$(MAKE) -C $(VEND_TESTCPP_DIR) clean
endif # ENABLE_VERBOSE
endif # IS_CONFIGURED

distclean: cleanmk cleanh cleanlib cleantest
ifeq ($(IS_CONFIGURED),yes)
ifeq ($(ENABLE_VERBOSE),yes)
	- $(RM_F) $(BLIS_ADDON_H)
	- $(RM_F) $(BLIS_CONFIG_H)
	- $(RM_F) $(CONFIG_MK_FILE)
	- $(RM_F) $(PC_OUT_FILE)
	- $(RM_RF) $(OBJ_DIR)
	- $(RM_RF) $(LIB_DIR)
	- $(RM_RF) $(INCLUDE_DIR)
else
	@echo "Removing $(BLIS_ADDON_H)"
	@$(RM_F) $(BLIS_ADDON_H)
	@echo "Removing $(BLIS_CONFIG_H)"
	@$(RM_F) $(BLIS_CONFIG_H)
	@echo "Removing $(CONFIG_MK_FILE)"
	@- $(RM_F) $(CONFIG_MK_FILE)
	@echo "Removing $(PC_OUT_FILE)"
	@- $(RM_F) $(PC_OUT_FILE)
	@echo "Removing $(OBJ_DIR)"
	@- $(RM_RF) $(OBJ_DIR)
	@echo "Removing $(LIB_DIR)"
	@- $(RM_RF) $(LIB_DIR)
	@echo "Removing $(INCLUDE_DIR)"
	@- $(RM_RF) $(INCLUDE_DIR)
endif
endif


# --- CHANGELOG rules ---

changelog:
	@echo "Updating '$(DIST_PATH)/$(CHANGELOG)' via '$(GIT_LOG)'"
	@$(GIT_LOG) > $(DIST_PATH)/$(CHANGELOG)


# --- Uninstall rules ---

# NOTE: We can't write these uninstall rules directly in terms of targets
# $(MK_LIBS_VERS_CONF_INST), $(MK_LIBS_INST), and $(MK_INCL_DIR_INST)
# because those targets are already defined in terms of rules that *build*
# those products.

uninstall-libs: check-env
ifeq ($(ENABLE_VERBOSE),yes)
	- $(RM_F) $(MK_LIBS_INST)
else
	@echo "Uninstalling libraries $(notdir $(MK_LIBS_INST)) from $(dir $(firstword $(MK_LIBS_INST)))"
	@- $(RM_F) $(MK_LIBS_INST)
endif

uninstall-lib-symlinks: check-env
ifeq ($(ENABLE_VERBOSE),yes)
	- $(RM_F) $(MK_LIBS_SYML)
else
	@echo "Uninstalling symlinks $(notdir $(MK_LIBS_SYML)) from $(dir $(firstword $(MK_LIBS_SYML)))"
	@- $(RM_F) $(MK_LIBS_SYML)
endif

uninstall-headers: check-env
ifeq ($(ENABLE_VERBOSE),yes)
	- $(RM_RF) $(MK_INCL_DIR_INST)
else
	@echo "Uninstalling directory '$(notdir $(MK_INCL_DIR_INST))' from $(dir $(MK_INCL_DIR_INST))"
	@- $(RM_RF) $(MK_INCL_DIR_INST)
endif

uninstall-share: check-env
ifeq ($(ENABLE_VERBOSE),yes)
	- $(RM_RF) $(MK_SHARE_DIR_INST)
else
	@echo "Uninstalling directory '$(notdir $(MK_SHARE_DIR_INST))' from $(dir $(MK_SHARE_DIR_INST))"
	@- $(RM_RF) $(MK_SHARE_DIR_INST)
endif

# --- Uninstall old rules ---

uninstall-old-libs: $(UNINSTALL_OLD_LIBS) check-env

uninstall-old-symlinks: $(UNINSTALL_OLD_SYML) check-env

uninstall-old-headers: $(UNINSTALL_OLD_HEADERS) check-env

$(UNINSTALL_OLD_LIBS) $(UNINSTALL_OLD_SYML) $(UNINSTALL_OLD_HEADERS): check-env
ifeq ($(ENABLE_VERBOSE),yes)
	- $(RM_F) $@
else
	@echo "Uninstalling $(@F) from $(@D)/"
	@- $(RM_F) $@
endif<|MERGE_RESOLUTION|>--- conflicted
+++ resolved
@@ -213,8 +213,6 @@
 # Generate object file paths for all of the portable framework source code.
 MK_FRAME_OBJS       := $(call gen-obj-paths-from-src,$(FRAME_SRC_SUFS),$(MK_FRAME_SRC),$(FRAME_PATH),$(BASE_OBJ_FRAME_PATH))
 
-<<<<<<< HEAD
-=======
 # Generate object file paths for the addon source code. If one or more addons
 # were not enabled a configure-time, these variable will we empty.
 # NOTE: We separate the source and objects into kernel and non-kernel lists.
@@ -229,7 +227,6 @@
 MK_ADDON_KERS_OBJS  := $(call gen-obj-paths-from-src,$(ADDON_SRC_SUFS),$(MK_ADDON_KERS_SRC),$(ADDON_PATH),$(BASE_OBJ_ADDON_PATH))
 MK_ADDON_OTHER_OBJS := $(call gen-obj-paths-from-src,$(ADDON_SRC_SUFS),$(MK_ADDON_OTHER_SRC),$(ADDON_PATH),$(BASE_OBJ_ADDON_PATH))
 MK_ADDON_OBJS       := $(MK_ADDON_KERS_OBJS) $(MK_ADDON_OTHER_OBJS)
->>>>>>> ea4acd26
 # AMD has optimized some of the framework files, these optimizations
 # may not be compatible with other platforms.
 #
