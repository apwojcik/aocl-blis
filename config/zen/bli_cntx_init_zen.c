/*

   BLIS
   An object-based framework for developing high-performance BLAS-like
   libraries.

   Copyright (C) 2014, The University of Texas at Austin
   Copyright (C) 2018 - 2019, Advanced Micro Devices, Inc.

   Redistribution and use in source and binary forms, with or without
   modification, are permitted provided that the following conditions are
   met:
    - Redistributions of source code must retain the above copyright
      notice, this list of conditions and the following disclaimer.
    - Redistributions in binary form must reproduce the above copyright
      notice, this list of conditions and the following disclaimer in the
      documentation and/or other materials provided with the distribution.
    - Neither the name(s) of the copyright holder(s) nor the names of its
      contributors may be used to endorse or promote products derived
      from this software without specific prior written permission.

   THIS SOFTWARE IS PROVIDED BY THE COPYRIGHT HOLDERS AND CONTRIBUTORS
   "AS IS" AND ANY EXPRESS OR IMPLIED WARRANTIES, INCLUDING, BUT NOT
   LIMITED TO, THE IMPLIED WARRANTIES OF MERCHANTABILITY AND FITNESS FOR
   A PARTICULAR PURPOSE ARE DISCLAIMED. IN NO EVENT SHALL THE COPYRIGHT
   HOLDER OR CONTRIBUTORS BE LIABLE FOR ANY DIRECT, INDIRECT, INCIDENTAL,
   SPECIAL, EXEMPLARY, OR CONSEQUENTIAL DAMAGES (INCLUDING, BUT NOT
   LIMITED TO, PROCUREMENT OF SUBSTITUTE GOODS OR SERVICES; LOSS OF USE,
   DATA, OR PROFITS; OR BUSINESS INTERRUPTION) HOWEVER CAUSED AND ON ANY
   THEORY OF LIABILITY, WHETHER IN CONTRACT, STRICT LIABILITY, OR TORT
   (INCLUDING NEGLIGENCE OR OTHERWISE) ARISING IN ANY WAY OUT OF THE USE
   OF THIS SOFTWARE, EVEN IF ADVISED OF THE POSSIBILITY OF SUCH DAMAGE.

*/

#include "blis.h"

//GEMMSUP_KER_PROT( double,   d, gemmsup_r_haswell_ref )

void bli_cntx_init_zen( cntx_t* cntx )
{
	blksz_t blkszs[ BLIS_NUM_BLKSZS ];
	blksz_t thresh[ BLIS_NUM_THRESH ];

	// Set default kernel blocksizes and functions.
	bli_cntx_init_zen_ref( cntx );

	// -------------------------------------------------------------------------

	// Update the context with optimized native gemm micro-kernels and
	// their storage preferences.
	bli_cntx_set_l3_nat_ukrs
	(
	  8,
	  // gemm
	  BLIS_GEMM_UKR,       BLIS_FLOAT,    bli_sgemm_haswell_asm_6x16,       TRUE,
	  BLIS_GEMM_UKR,       BLIS_DOUBLE,   bli_dgemm_haswell_asm_6x8,        TRUE,
	  BLIS_GEMM_UKR,       BLIS_SCOMPLEX, bli_cgemm_haswell_asm_3x8,        TRUE,
	  BLIS_GEMM_UKR,       BLIS_DCOMPLEX, bli_zgemm_haswell_asm_3x4,        TRUE,
	  // gemmtrsm_l
	  BLIS_GEMMTRSM_L_UKR, BLIS_FLOAT,    bli_sgemmtrsm_l_haswell_asm_6x16, TRUE,
	  BLIS_GEMMTRSM_L_UKR, BLIS_DOUBLE,   bli_dgemmtrsm_l_haswell_asm_6x8,  TRUE,
	  // gemmtrsm_u
	  BLIS_GEMMTRSM_U_UKR, BLIS_FLOAT,    bli_sgemmtrsm_u_haswell_asm_6x16, TRUE,
	  BLIS_GEMMTRSM_U_UKR, BLIS_DOUBLE,   bli_dgemmtrsm_u_haswell_asm_6x8,  TRUE,
	  cntx
	);

	// Update the context with optimized level-1f kernels.
	bli_cntx_set_l1f_kers
	(
	  4,
	  // axpyf
	  BLIS_AXPYF_KER,     BLIS_FLOAT,  bli_saxpyf_zen_int_8,
	  BLIS_AXPYF_KER,     BLIS_DOUBLE, bli_daxpyf_zen_int_8,
	  // dotxf
	  BLIS_DOTXF_KER,     BLIS_FLOAT,  bli_sdotxf_zen_int_8,
	  BLIS_DOTXF_KER,     BLIS_DOUBLE, bli_ddotxf_zen_int_8,
	  cntx
	);

	// Update the context with optimized level-1v kernels.
	bli_cntx_set_l1v_kers
	(
	  10,
	  // amaxv
	  BLIS_AMAXV_KER,  BLIS_FLOAT,  bli_samaxv_zen_int,
	  BLIS_AMAXV_KER,  BLIS_DOUBLE, bli_damaxv_zen_int,
	  // axpyv
#if 0
	  BLIS_AXPYV_KER,  BLIS_FLOAT,  bli_saxpyv_zen_int,
	  BLIS_AXPYV_KER,  BLIS_DOUBLE, bli_daxpyv_zen_int,
#else
	  BLIS_AXPYV_KER,  BLIS_FLOAT,  bli_saxpyv_zen_int10,
	  BLIS_AXPYV_KER,  BLIS_DOUBLE, bli_daxpyv_zen_int10,
#endif
	  // dotv
	  BLIS_DOTV_KER,   BLIS_FLOAT,  bli_sdotv_zen_int,
	  BLIS_DOTV_KER,   BLIS_DOUBLE, bli_ddotv_zen_int,
	  // dotxv
	  BLIS_DOTXV_KER,  BLIS_FLOAT,  bli_sdotxv_zen_int,
	  BLIS_DOTXV_KER,  BLIS_DOUBLE, bli_ddotxv_zen_int,
	  // scalv
#if 0
	  BLIS_SCALV_KER,  BLIS_FLOAT,  bli_sscalv_zen_int,
	  BLIS_SCALV_KER,  BLIS_DOUBLE, bli_dscalv_zen_int,
#else
	  BLIS_SCALV_KER,  BLIS_FLOAT,  bli_sscalv_zen_int10,
	  BLIS_SCALV_KER,  BLIS_DOUBLE, bli_dscalv_zen_int10,
#endif
	  cntx
	);

	// Initialize level-3 blocksize objects with architecture-specific values.
	//                                           s      d      c      z
	bli_blksz_init_easy( &blkszs[ BLIS_MR ],     6,     6,     3,     3 );
	bli_blksz_init_easy( &blkszs[ BLIS_NR ],    16,     8,     8,     4 );

/*
<<<<<<< HEAD
	Multi Instance performance degradation on different cores
	a) 	CPU freq 2.6 Ghz
		DDR4 2400
		Multi instance mode
                mc = 240, kc = 512, and nc = 2040
	
	b)	CPU freq 2.4Ghz
		DDR4 2400
		Multi Instance mode
		either
		mc = 240, kc = 512 and nc = 2040 
			    (or)
		mc = 390, kc = 512 and nc = 4080

	c)  	Higher frequency(3.1Ghz), single instance mode choose default value
		mc = 510, kc = 1024 and nc = 4080
=======
	Multi Instance performance improvement of DGEMM when binded to a CCX
	In Multi instance each thread runs a sequential DGEMM.

	a)  If BLIS is run in a multi-instance mode with
	    CPU freq 2.6/2.2 Ghz
	    DDR4 clock frequency 2400Mhz
          mc = 240, kc = 512, and nc = 2040
	    has better performance on EPYC server, over the default block sizes.
>>>>>>> bbb21fd0

	b)  If BLIS is run in Single Instance mode
	      mc = 510, kc = 1024 and nc = 4080
*/

#ifdef BLIS_ENABLE_ZEN_BLOCK_SIZES
<<<<<<< HEAD
   #if BLIS_ENABLE_SINGLE_INSTANCE_BLOCK_SIZES
  
        bli_blksz_init_easy( &blkszs[ BLIS_MC ],   144,  510,   144,    72 );
        bli_blksz_init_easy( &blkszs[ BLIS_KC ],   256,  1024,   256,   256 );
        bli_blksz_init_easy( &blkszs[ BLIS_NC ],  4080,  4080,  4080,  4080 );

   #else
        bli_blksz_init_easy( &blkszs[ BLIS_MC ],   144,   240,   144,    72 );
        bli_blksz_init_easy( &blkszs[ BLIS_KC ],   256,   512,   256,   256 );
        bli_blksz_init_easy( &blkszs[ BLIS_NC ],  4080,   2040,  4080,  4080 );

   #endif
=======
	// Zen optmized level 3 cache block sizes
	#if BLIS_ENABLE_SINGLE_INSTANCE_BLOCK_SIZES
	bli_blksz_init_easy( &blkszs[ BLIS_MC ],  1020,   510,   510,   255 );
	bli_blksz_init_easy( &blkszs[ BLIS_KC ],  1024,  1024,  1024,  1024 );
	bli_blksz_init_easy( &blkszs[ BLIS_NC ],  8160,  4080,  4080,  3056 );
	#else
	bli_blksz_init_easy( &blkszs[ BLIS_MC ],   144,   240,   144,    72 );
	bli_blksz_init_easy( &blkszs[ BLIS_KC ],   256,   512,   256,   256 );
	bli_blksz_init_easy( &blkszs[ BLIS_NC ],  4080,  2040,  2040,  1528 );
	#endif
>>>>>>> bbb21fd0
#else
	bli_blksz_init_easy( &blkszs[ BLIS_MC ],   144,    72,   144,    72 );
	bli_blksz_init_easy( &blkszs[ BLIS_KC ],   256,   256,   256,   256 );
	bli_blksz_init_easy( &blkszs[ BLIS_NC ],  8160,  4080,  4080,  3056 );
#endif
<<<<<<< HEAD
 	//bli_blksz_init_easy( &blkszs[ BLIS_NC ],  4080,  2040,  4080,  4080 );
=======
>>>>>>> bbb21fd0
	bli_blksz_init_easy( &blkszs[ BLIS_AF ],     8,     8,    -1,    -1 );
	bli_blksz_init_easy( &blkszs[ BLIS_DF ],     8,     8,    -1,    -1 );

	// Update the context with the current architecture's register and cache
	// blocksizes (and multiples) for native execution.
	bli_cntx_set_blkszs
	(
	  BLIS_NAT, 7,
	  // level-3
	  BLIS_NC, &blkszs[ BLIS_NC ], BLIS_NR,
	  BLIS_KC, &blkszs[ BLIS_KC ], BLIS_KR,
	  BLIS_MC, &blkszs[ BLIS_MC ], BLIS_MR,
	  BLIS_NR, &blkszs[ BLIS_NR ], BLIS_NR,
	  BLIS_MR, &blkszs[ BLIS_MR ], BLIS_MR,
	  // level-1f
	  BLIS_AF, &blkszs[ BLIS_AF ], BLIS_AF,
	  BLIS_DF, &blkszs[ BLIS_DF ], BLIS_DF,
	  cntx
	);

	// -------------------------------------------------------------------------

	// Initialize sup thresholds with architecture-appropriate values.
	//                                          s     d     c     z
	bli_blksz_init_easy( &thresh[ BLIS_MT ],   -1,  256,   -1,   -1 );
	bli_blksz_init_easy( &thresh[ BLIS_NT ],   -1,  100,   -1,   -1 );
	bli_blksz_init_easy( &thresh[ BLIS_KT ],   -1,  120,   -1,   -1 );

	// Initialize the context with the sup thresholds.
	bli_cntx_set_l3_sup_thresh
	(
	  3,
	  BLIS_MT, &thresh[ BLIS_MT ],
	  BLIS_NT, &thresh[ BLIS_NT ],
	  BLIS_KT, &thresh[ BLIS_KT ],
	  cntx
	);

	// Update the context with optimized small/unpacked gemm kernels.
	bli_cntx_set_l3_sup_kers
	(
	  8,
	  //BLIS_RCR, BLIS_DOUBLE, bli_dgemmsup_r_haswell_ref,
	  BLIS_RRR, BLIS_DOUBLE, bli_dgemmsup_rv_haswell_asm_6x8m, TRUE,
	  BLIS_RRC, BLIS_DOUBLE, bli_dgemmsup_rd_haswell_asm_6x8m, TRUE,
	  BLIS_RCR, BLIS_DOUBLE, bli_dgemmsup_rv_haswell_asm_6x8m, TRUE,
	  BLIS_RCC, BLIS_DOUBLE, bli_dgemmsup_rv_haswell_asm_6x8n, TRUE,
	  BLIS_CRR, BLIS_DOUBLE, bli_dgemmsup_rv_haswell_asm_6x8m, TRUE,
	  BLIS_CRC, BLIS_DOUBLE, bli_dgemmsup_rd_haswell_asm_6x8n, TRUE,
	  BLIS_CCR, BLIS_DOUBLE, bli_dgemmsup_rv_haswell_asm_6x8n, TRUE,
	  BLIS_CCC, BLIS_DOUBLE, bli_dgemmsup_rv_haswell_asm_6x8n, TRUE,
	  cntx
	);

	// Initialize level-3 sup blocksize objects with architecture-specific
	// values.
	//                                           s      d      c      z
	bli_blksz_init     ( &blkszs[ BLIS_MR ],    -1,     6,    -1,    -1,
	                                            -1,     9,    -1,    -1 );
	bli_blksz_init_easy( &blkszs[ BLIS_NR ],    -1,     8,    -1,    -1 );
	bli_blksz_init_easy( &blkszs[ BLIS_MC ],    -1,    72,    -1,    -1 );
	bli_blksz_init_easy( &blkszs[ BLIS_KC ],    -1,   256,    -1,    -1 );
	bli_blksz_init_easy( &blkszs[ BLIS_NC ],    -1,  4080,    -1,    -1 );

	// Update the context with the current architecture's register and cache
	// blocksizes for small/unpacked level-3 problems.
	bli_cntx_set_l3_sup_blkszs
	(
	  5,
	  BLIS_NC, &blkszs[ BLIS_NC ],
	  BLIS_KC, &blkszs[ BLIS_KC ],
	  BLIS_MC, &blkszs[ BLIS_MC ],
	  BLIS_NR, &blkszs[ BLIS_NR ],
	  BLIS_MR, &blkszs[ BLIS_MR ],
	  cntx
	);
}
<|MERGE_RESOLUTION|>--- conflicted
+++ resolved
@@ -117,24 +117,6 @@
 	bli_blksz_init_easy( &blkszs[ BLIS_NR ],    16,     8,     8,     4 );
 
 /*
-<<<<<<< HEAD
-	Multi Instance performance degradation on different cores
-	a) 	CPU freq 2.6 Ghz
-		DDR4 2400
-		Multi instance mode
-                mc = 240, kc = 512, and nc = 2040
-	
-	b)	CPU freq 2.4Ghz
-		DDR4 2400
-		Multi Instance mode
-		either
-		mc = 240, kc = 512 and nc = 2040 
-			    (or)
-		mc = 390, kc = 512 and nc = 4080
-
-	c)  	Higher frequency(3.1Ghz), single instance mode choose default value
-		mc = 510, kc = 1024 and nc = 4080
-=======
 	Multi Instance performance improvement of DGEMM when binded to a CCX
 	In Multi instance each thread runs a sequential DGEMM.
 
@@ -143,14 +125,12 @@
 	    DDR4 clock frequency 2400Mhz
           mc = 240, kc = 512, and nc = 2040
 	    has better performance on EPYC server, over the default block sizes.
->>>>>>> bbb21fd0
 
 	b)  If BLIS is run in Single Instance mode
 	      mc = 510, kc = 1024 and nc = 4080
 */
 
 #ifdef BLIS_ENABLE_ZEN_BLOCK_SIZES
-<<<<<<< HEAD
    #if BLIS_ENABLE_SINGLE_INSTANCE_BLOCK_SIZES
   
         bli_blksz_init_easy( &blkszs[ BLIS_MC ],   144,  510,   144,    72 );
@@ -163,27 +143,11 @@
         bli_blksz_init_easy( &blkszs[ BLIS_NC ],  4080,   2040,  4080,  4080 );
 
    #endif
-=======
-	// Zen optmized level 3 cache block sizes
-	#if BLIS_ENABLE_SINGLE_INSTANCE_BLOCK_SIZES
-	bli_blksz_init_easy( &blkszs[ BLIS_MC ],  1020,   510,   510,   255 );
-	bli_blksz_init_easy( &blkszs[ BLIS_KC ],  1024,  1024,  1024,  1024 );
-	bli_blksz_init_easy( &blkszs[ BLIS_NC ],  8160,  4080,  4080,  3056 );
-	#else
-	bli_blksz_init_easy( &blkszs[ BLIS_MC ],   144,   240,   144,    72 );
-	bli_blksz_init_easy( &blkszs[ BLIS_KC ],   256,   512,   256,   256 );
-	bli_blksz_init_easy( &blkszs[ BLIS_NC ],  4080,  2040,  2040,  1528 );
-	#endif
->>>>>>> bbb21fd0
 #else
 	bli_blksz_init_easy( &blkszs[ BLIS_MC ],   144,    72,   144,    72 );
 	bli_blksz_init_easy( &blkszs[ BLIS_KC ],   256,   256,   256,   256 );
 	bli_blksz_init_easy( &blkszs[ BLIS_NC ],  8160,  4080,  4080,  3056 );
 #endif
-<<<<<<< HEAD
- 	//bli_blksz_init_easy( &blkszs[ BLIS_NC ],  4080,  2040,  4080,  4080 );
-=======
->>>>>>> bbb21fd0
 	bli_blksz_init_easy( &blkszs[ BLIS_AF ],     8,     8,    -1,    -1 );
 	bli_blksz_init_easy( &blkszs[ BLIS_DF ],     8,     8,    -1,    -1 );
 
