--- conflicted
+++ resolved
@@ -75,12 +75,6 @@
 # Flags specific to reference kernels.
 CROPTFLAGS     := $(CKOPTFLAGS)
 ifeq ($(CC_VENDOR),gcc)
-<<<<<<< HEAD
-CRVECFLAGS     := $(CKVECFLAGS)
-else
-CRVECFLAGS     := $(CKVECFLAGS)
-endif
-=======
 CRVECFLAGS     := $(CKVECFLAGS) -funsafe-math-optimizations -ffp-contract=fast
 else
 ifeq ($(CC_VENDOR),clang)
@@ -89,7 +83,6 @@
 CRVECFLAGS     := $(CKVECFLAGS)
 endif
 endif
->>>>>>> bbb21fd0
 
 # Store all of the variables here to new variables containing the
 # configuration name.
