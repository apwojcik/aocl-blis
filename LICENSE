--- conflicted
+++ resolved
@@ -1,10 +1,5 @@
-<<<<<<< HEAD
 
 Copyright (C) 2017, Advanced Micro Devices, Inc.
-
-=======
->>>>>>> adafe974
-Copyright (C) 2014, The University of Texas at Austin
 
 Redistribution and use in source and binary forms, with or without
 modification, are permitted provided that the following conditions are
