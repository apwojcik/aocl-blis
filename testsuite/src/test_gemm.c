/*

   BLIS
   An object-based framework for developing high-performance BLAS-like
   libraries.

   Copyright (C) 2014, The University of Texas at Austin
   Copyright (C) 2018 - 2022, Advanced Micro Devices, Inc.

   Redistribution and use in source and binary forms, with or without
   modification, are permitted provided that the following conditions are
   met:
    - Redistributions of source code must retain the above copyright
      notice, this list of conditions and the following disclaimer.
    - Redistributions in binary form must reproduce the above copyright
      notice, this list of conditions and the following disclaimer in the
      documentation and/or other materials provided with the distribution.
    - Neither the name(s) of the copyright holder(s) nor the names of its
      contributors may be used to endorse or promote products derived
      from this software without specific prior written permission.

   THIS SOFTWARE IS PROVIDED BY THE COPYRIGHT HOLDERS AND CONTRIBUTORS
   "AS IS" AND ANY EXPRESS OR IMPLIED WARRANTIES, INCLUDING, BUT NOT
   LIMITED TO, THE IMPLIED WARRANTIES OF MERCHANTABILITY AND FITNESS FOR
   A PARTICULAR PURPOSE ARE DISCLAIMED. IN NO EVENT SHALL THE COPYRIGHT
   HOLDER OR CONTRIBUTORS BE LIABLE FOR ANY DIRECT, INDIRECT, INCIDENTAL,
   SPECIAL, EXEMPLARY, OR CONSEQUENTIAL DAMAGES (INCLUDING, BUT NOT
   LIMITED TO, PROCUREMENT OF SUBSTITUTE GOODS OR SERVICES; LOSS OF USE,
   DATA, OR PROFITS; OR BUSINESS INTERRUPTION) HOWEVER CAUSED AND ON ANY
   THEORY OF LIABILITY, WHETHER IN CONTRACT, STRICT LIABILITY, OR TORT
   (INCLUDING NEGLIGENCE OR OTHERWISE) ARISING IN ANY WAY OUT OF THE USE
   OF THIS SOFTWARE, EVEN IF ADVISED OF THE POSSIBILITY OF SUCH DAMAGE.

*/

#include "blis.h"
#include "test_libblis.h"

// Static variables.
static char*     op_str                    = "gemm";
static char*     o_types                   = "mmm"; // a b c
static char*     p_types                   = "hh";  // transa transb
static thresh_t  thresh[BLIS_NUM_FP_TYPES] = { { 1e-04, 1e-05 },   // warn, pass for s
                                               { 1e-04, 1e-05 },   // warn, pass for c
                                               { 1e-13, 1e-14 },   // warn, pass for d
                                               { 1e-13, 1e-14 } }; // warn, pass for z

// Local prototypes.
void libblis_test_gemm_deps
     (
       thread_data_t* tdata,
       test_params_t* params,
       test_op_t*     op
     );

void libblis_test_gemm_experiment
     (
       test_params_t* params,
       test_op_t*     op,
       iface_t        iface,
       char*          dc_str,
       char*          pc_str,
       char*          sc_str,
       unsigned int   p_cur,
       double*        perf,
       double*        resid
     );

void libblis_test_gemm_md
     (
       test_params_t* params,
       test_op_t*     op,
       iface_t        iface,
       char*          dc_str,
       char*          pc_str,
       char*          sc_str,
       unsigned int   p_cur,
       double*        perf,
       double*        resid
     );

void libblis_test_gemm_impl
     (
       iface_t   iface,
       obj_t*    alpha,
       obj_t*    a,
       obj_t*    b,
       obj_t*    beta,
       obj_t*    c
     );

void libblis_test_gemm_check
     (
       test_params_t* params,
       obj_t*         alpha,
       obj_t*         a,
       obj_t*         b,
       obj_t*         beta,
       obj_t*         c,
       obj_t*         c_orig,
       double*        resid
     );

void libblis_test_gemm_md_check
     (
       test_params_t* params,
       obj_t*         alpha,
       obj_t*         a,
       obj_t*         b,
       obj_t*         beta,
       obj_t*         c,
       obj_t*         c_orig,
       double*        resid
     );

double libblis_test_gemm_flops
     (
       obj_t* a,
       obj_t* b,
       obj_t* c
     );


void libblis_test_gemm_deps
     (
       thread_data_t* tdata,
       test_params_t* params,
       test_op_t*     op
     )
{
	libblis_test_randv( tdata, params, &(op->ops->randv) );
	libblis_test_randm( tdata, params, &(op->ops->randm) );
	libblis_test_setv( tdata, params, &(op->ops->setv) );
	libblis_test_normfv( tdata, params, &(op->ops->normfv) );
	libblis_test_subv( tdata, params, &(op->ops->subv) );
	libblis_test_scalv( tdata, params, &(op->ops->scalv) );
	libblis_test_copym( tdata, params, &(op->ops->copym) );
	libblis_test_scalm( tdata, params, &(op->ops->scalm) );
	libblis_test_gemv( tdata, params, &(op->ops->gemv) );
}



void libblis_test_gemm
     (
       thread_data_t* tdata,
       test_params_t* params,
       test_op_t*     op
     )
{

	// Return early if this test has already been done.
	if ( libblis_test_op_is_done( op ) ) return;

	// Return early if operation is disabled.
	if ( libblis_test_op_is_disabled( op ) ||
	     libblis_test_l3_is_disabled( op ) ) return;

	// Call dependencies first.
	if ( TRUE ) libblis_test_gemm_deps( tdata, params, op );

	// Execute the test driver for each implementation requested.
	//if ( op->front_seq == ENABLE )
	{
		libblis_test_op_driver( tdata,
		                        params,
		                        op,
		                        BLIS_TEST_SEQ_FRONT_END,
		                        op_str,
		                        p_types,
		                        o_types,
		                        thresh,
		                        libblis_test_gemm_experiment );
	}
}



void libblis_test_gemm_experiment
     (
       test_params_t* params,
       test_op_t*     op,
       iface_t        iface,
       char*          dc_str,
       char*          pc_str,
       char*          sc_str,
       unsigned int   p_cur,
       double*        perf,
       double*        resid
     )
{
	unsigned int n_repeats = params->n_repeats;
	unsigned int i;

	double       time_min  = DBL_MAX;
	double       time;

	num_t        datatype;

	dim_t        m, n, k;

	trans_t      transa;
	trans_t      transb;

	obj_t        alpha, a, b, beta, c;
	obj_t        c_save;


	// Use a different function to handle mixed datatypes.
	if ( params->mixed_domain || params->mixed_precision )
	{
		libblis_test_gemm_md( params, op, iface,
		                      dc_str, pc_str, sc_str,
		                      p_cur, perf, resid );
		return;
	}

	// Use the datatype of the first char in the datatype combination string.
	bli_param_map_char_to_blis_dt( dc_str[0], &datatype );

	// Map the dimension specifier to actual dimensions.
	m = libblis_test_get_dim_from_prob_size( op->dim_spec[0], p_cur );
	n = libblis_test_get_dim_from_prob_size( op->dim_spec[1], p_cur );
	k = libblis_test_get_dim_from_prob_size( op->dim_spec[2], p_cur );

	// Map parameter characters to BLIS constants.
	bli_param_map_char_to_blis_trans( pc_str[0], &transa );
	bli_param_map_char_to_blis_trans( pc_str[1], &transb );

	// Create test scalars.
	bli_obj_scalar_init_detached( datatype, &alpha );
	bli_obj_scalar_init_detached( datatype, &beta );

	// Create test operands (vectors and/or matrices).
	libblis_test_mobj_create( params, datatype, transa,
	                          sc_str[1], m, k, &a );
	libblis_test_mobj_create( params, datatype, transb,
	                          sc_str[2], k, n, &b );
	libblis_test_mobj_create( params, datatype, BLIS_NO_TRANSPOSE,
	                          sc_str[0], m, n, &c );
	libblis_test_mobj_create( params, datatype, BLIS_NO_TRANSPOSE,
	                          sc_str[0], m, n, &c_save );

	// Set alpha and beta.
	if ( bli_obj_is_real( &c ) )
	{
		bli_setsc(  1.2,  0.0, &alpha );
		bli_setsc(  0.9,  0.0, &beta );
	}
	else
	{
		bli_setsc(  1.2,  0.8, &alpha );
		bli_setsc(  0.9,  1.0, &beta );
	}

	#if 0
	//bli_setm( &BLIS_ONE, &a );
	bli_setsc(  1.0,  0.0, &alpha );
	bli_setsc(  1.0,  0.0, &beta );
	#endif

	// Randomize A, B, and C, and save C.
	libblis_test_mobj_randomize( params, TRUE, &a );
	libblis_test_mobj_randomize( params, TRUE, &b );
	libblis_test_mobj_randomize( params, TRUE, &c );
	bli_copym( &c, &c_save );

	// Apply the parameters.
	bli_obj_set_conjtrans( transa, &a );
	bli_obj_set_conjtrans( transb, &b );

	// Repeat the experiment n_repeats times and record results.
	for ( i = 0; i < n_repeats; ++i )
	{
		bli_copym( &c_save, &c );

		time = bli_clock();

		libblis_test_gemm_impl( iface, &alpha, &a, &b, &beta, &c );

		time_min = bli_clock_min_diff( time_min, time );
	}

	// Estimate the performance of the best experiment repeat.
	*perf = ( 2.0 * m * n * k ) / time_min / FLOPS_PER_UNIT_PERF;
	if ( bli_obj_is_complex( &c ) ) *perf *= 4.0;

	// Perform checks.
	libblis_test_gemm_check( params, &alpha, &a, &b, &beta, &c, &c_save, resid );

	// Zero out performance and residual if output matrix is empty.
	libblis_test_check_empty_problem( &c, perf, resid );

	// Free the test objects.
	bli_obj_free( &a );
	bli_obj_free( &b );
	bli_obj_free( &c );
	bli_obj_free( &c_save );
}


void libblis_test_gemm_md
     (
       test_params_t* params,
       test_op_t*     op,
       iface_t        iface,
       char*          dc_str,
       char*          pc_str,
       char*          sc_str,
       unsigned int   p_cur,
       double*        perf,
       double*        resid
     )
{
	unsigned int n_repeats = params->n_repeats;
	unsigned int i;

	double       time_min  = DBL_MAX;
	double       time;

	num_t        dt_a, dt_b, dt_c;
	num_t        dt_complex;

	dim_t        m, n, k;

	trans_t      transa;
	trans_t      transb;

	obj_t        alpha, a, b, beta, c;
	obj_t        c_save;


	// Decode the datatype combination string.
	bli_param_map_char_to_blis_dt( dc_str[0], &dt_c );
	bli_param_map_char_to_blis_dt( dc_str[1], &dt_a );
	bli_param_map_char_to_blis_dt( dc_str[2], &dt_b );

	// Project one of the datatypes (it doesn't matter which) to the
	// complex domain.
	dt_complex = bli_dt_proj_to_complex( dt_c );

	// Map the dimension specifier to actual dimensions.
	m = libblis_test_get_dim_from_prob_size( op->dim_spec[0], p_cur );
	n = libblis_test_get_dim_from_prob_size( op->dim_spec[1], p_cur );
	k = libblis_test_get_dim_from_prob_size( op->dim_spec[2], p_cur );

	// Map parameter characters to BLIS constants.
	bli_param_map_char_to_blis_trans( pc_str[0], &transa );
	bli_param_map_char_to_blis_trans( pc_str[1], &transb );

	// Create test scalars.
	bli_obj_scalar_init_detached( dt_complex, &alpha );
	bli_obj_scalar_init_detached( dt_complex, &beta );

	// Create test operands (vectors and/or matrices).
	libblis_test_mobj_create( params, dt_a, transa,
	                          sc_str[1], m, k, &a );
	libblis_test_mobj_create( params, dt_b, transb,
	                          sc_str[2], k, n, &b );
	libblis_test_mobj_create( params, dt_c, BLIS_NO_TRANSPOSE,
	                          sc_str[0], m, n, &c );
	libblis_test_mobj_create( params, dt_c, BLIS_NO_TRANSPOSE,
	                          sc_str[0], m, n, &c_save );

	// For mixed-precision, set the computation precision of C.
	if ( params->mixed_precision )
	{
		num_t dt_comp;
		prec_t comp_prec;

		// The computation precision is encoded in the computation datatype,
		// which appears as an additional char in dc_str.
		bli_param_map_char_to_blis_dt( dc_str[3], &dt_comp );

		// Extract the precision from the computation datatype.
		comp_prec = bli_dt_prec( dt_comp );

		// Set the computation precision of C.
		bli_obj_set_comp_prec( comp_prec, &c );
	}


	// Set alpha and beta.
	{
		bli_setsc(  2.0,  0.0, &alpha );
		bli_setsc(  1.2,  0.5, &beta );
		//bli_setsc(  1.0,  0.0, &alpha );
		//bli_setsc(  1.0,  0.0, &beta );
	}

	// Randomize A, B, and C, and save C.
	libblis_test_mobj_randomize( params, TRUE, &a );
	libblis_test_mobj_randomize( params, TRUE, &b );
	libblis_test_mobj_randomize( params, TRUE, &c );
	bli_copym( &c, &c_save );

	// Apply the parameters.
	bli_obj_set_conjtrans( transa, &a );
	bli_obj_set_conjtrans( transb, &b );

	// Repeat the experiment n_repeats times and record results.
	for ( i = 0; i < n_repeats; ++i )
	{
		bli_copym( &c_save, &c );

		time = bli_clock();

		libblis_test_gemm_impl( iface, &alpha, &a, &b, &beta, &c );

		time_min = bli_clock_min_diff( time_min, time );
	}

	// Estimate the performance of the best experiment repeat.
	//*perf = ( 2.0 * m * n * k ) / time_min / FLOPS_PER_UNIT_PERF;
	//if ( bli_obj_is_complex( &c ) ) *perf *= 4.0;
	*perf = libblis_test_gemm_flops( &a, &b, &c ) / time_min / FLOPS_PER_UNIT_PERF;

	// Perform checks.
	libblis_test_gemm_md_check( params, &alpha, &a, &b, &beta, &c, &c_save, resid );

	// Zero out performance and residual if output matrix is empty.
	libblis_test_check_empty_problem( &c, perf, resid );

	// Free the test objects.
	bli_obj_free( &a );
	bli_obj_free( &b );
	bli_obj_free( &c );
	bli_obj_free( &c_save );
}



void libblis_test_gemm_impl
     (
       iface_t   iface,
       obj_t*    alpha,
       obj_t*    a,
       obj_t*    b,
       obj_t*    beta,
       obj_t*    c
     )
{
	switch ( iface )
	{
		case BLIS_TEST_SEQ_FRONT_END:
<<<<<<< HEAD
			bli_gemm( alpha, a, b, beta, c );
=======
#if 0
//bli_printm( "alpha", alpha, "%5.2f", "" );
//bli_printm( "beta", beta, "%5.2f", "" );
bli_printm( "a", a, "%5.2f", "" );
bli_printm( "b", b, "%5.2f", "" );
bli_printm( "c", c, "%5.2f", "" );
#endif
//if ( bli_obj_length( b ) == 16 &&
//     bli_obj_stor3_from_strides( c, a, b ) == BLIS_CRR )
//bli_printm( "c before", c, "%6.3f", "" );
		bli_gemm( alpha, a, b, beta, c );
		//bls_gemm( alpha, a, b, beta, c );
#if 0
if ( bli_obj_length( c ) == 12 &&
     bli_obj_stor3_from_strides( c, a, b ) == BLIS_RRR )
bli_printm( "c after", c, "%6.3f", "" );
#endif
//bli_printm( "c after", c, "%5.2f", "" );
>>>>>>> e366665c
		break;

		default:
		libblis_test_printf_error( "Invalid interface type.\n" );
	}
}



void libblis_test_gemm_md_check
     (
       test_params_t* params,
       obj_t*         alpha,
       obj_t*         a,
       obj_t*         b,
       obj_t*         beta,
       obj_t*         c,
       obj_t*         c_orig,
       double*        resid
     )
{
	num_t  dt_real = bli_obj_dt_proj_to_real( c );
	num_t  dt_comp = bli_obj_dt_proj_to_complex( c );
	num_t  dt;

	dim_t  m       = bli_obj_length( c );
	dim_t  n       = bli_obj_width( c );
	dim_t  k       = bli_obj_width_after_trans( a );

	obj_t  norm;
	obj_t  t, v, w, z;

	double junk;

	// Compute our reference checksum in the real domain if all operands
	// are real, and in the complex domain otherwise. Also implicit in this
	// is that we use the storage precision of C to determine the precision
	// in which we perform the reference checksum.
	if ( bli_obj_is_real( a ) &&
	     bli_obj_is_real( b ) &&
	     bli_obj_is_real( c ) ) dt = dt_real;
	else                        dt = dt_comp;

	// This function works in a manner similar to that of the function
	// libblis_test_gemm_check(), except that we project a, b, and c into
	// the complex domain (regardless of their storage datatype), and then
	// proceed with the checking accordingly.

	obj_t a2, b2, c2, c0;

	bli_obj_scalar_init_detached( dt_real, &norm );

	bli_obj_create( dt, n, 1, 0, 0, &t );
	bli_obj_create( dt, m, 1, 0, 0, &v );
	bli_obj_create( dt, k, 1, 0, 0, &w );
	bli_obj_create( dt, m, 1, 0, 0, &z );

	libblis_test_vobj_randomize( params, TRUE, &t );

	// We need to zero out the imaginary part of t in order for our
	// checks to work in all cases. Otherwise, the imaginary parts
	// could affect intermediate products, depending on the order that
	// they are executed.
	bli_setiv( &BLIS_ZERO, &t );

	// Create complex equivalents of a, b, c_orig, and c.
	bli_obj_create( dt, m, k, 0, 0, &a2 );
	bli_obj_create( dt, k, n, 0, 0, &b2 );
	bli_obj_create( dt, m, n, 0, 0, &c2 );
	bli_obj_create( dt, m, n, 0, 0, &c0 );

	// Cast a, b, c_orig, and c into the datatype of our temporary objects.
	bli_castm( a,      &a2 );
	bli_castm( b,      &b2 );
	bli_castm( c_orig, &c2 );
	bli_castm( c,      &c0 );

	bli_gemv( &BLIS_ONE, &c0, &t, &BLIS_ZERO, &v );

#if 0
if ( bli_obj_is_scomplex( c ) &&
     bli_obj_is_float( a ) &&
     bli_obj_is_float( b ) )
{
bli_printm( "test_gemm.c: a", a, "%7.3f", "" );
bli_printm( "test_gemm.c: b", b, "%7.3f", "" );
bli_printm( "test_gemm.c: c orig", c_orig, "%7.3f", "" );
bli_printm( "test_gemm.c: c computed", c, "%7.3f", "" );
}
#endif

#if 0
	bli_gemm( alpha, &a2, &b2, beta, &c2 );
	bli_gemv( &BLIS_ONE, &c2, &t, &BLIS_ZERO, &z );
	if ( bli_obj_is_real( c ) ) bli_setiv( &BLIS_ZERO, &z );
#else
	bli_gemv( &BLIS_ONE, &b2, &t, &BLIS_ZERO, &w );
	bli_gemv( alpha, &a2, &w, &BLIS_ZERO, &z );
	bli_gemv( beta, &c2, &t, &BLIS_ONE, &z );
	if ( bli_obj_is_real( c ) ) bli_setiv( &BLIS_ZERO, &z );
#endif

	bli_subv( &z, &v );
	bli_normfv( &v, &norm );
	bli_getsc( &norm, resid, &junk );

	bli_obj_free( &t );
	bli_obj_free( &v );
	bli_obj_free( &w );
	bli_obj_free( &z );

	bli_obj_free( &a2 );
	bli_obj_free( &b2 );
	bli_obj_free( &c2 );
	bli_obj_free( &c0 );
}



void libblis_test_gemm_check
     (
       test_params_t* params,
       obj_t*         alpha,
       obj_t*         a,
       obj_t*         b,
       obj_t*         beta,
       obj_t*         c,
       obj_t*         c_orig,
       double*        resid
     )
{
	num_t  dt      = bli_obj_dt( c );
	num_t  dt_real = bli_obj_dt_proj_to_real( c );

	dim_t  m       = bli_obj_length( c );
	dim_t  n       = bli_obj_width( c );
	dim_t  k       = bli_obj_width_after_trans( a );

	obj_t  norm;
	obj_t  t, v, w, z;

	double junk;

	//
	// Pre-conditions:
	// - a is randomized.
	// - b is randomized.
	// - c_orig is randomized.
	// Note:
	// - alpha and beta should have non-zero imaginary components in the
	//   complex cases in order to more fully exercise the implementation.
	//
	// Under these conditions, we assume that the implementation for
	//
	//   C := beta * C_orig + alpha * transa(A) * transb(B)
	//
	// is functioning correctly if
	//
	//   normfv( v - z )
	//
	// is negligible, where
	//
	//   v = C * t
	//   z = ( beta * C_orig + alpha * transa(A) * transb(B) ) * t
	//     = beta * C_orig * t + alpha * transa(A) * transb(B) * t
	//     = beta * C_orig * t + alpha * transa(A) * w
	//     = beta * C_orig * t + z
	//

	bli_obj_scalar_init_detached( dt_real, &norm );

	bli_obj_create( dt, n, 1, 0, 0, &t );
	bli_obj_create( dt, m, 1, 0, 0, &v );
	bli_obj_create( dt, k, 1, 0, 0, &w );
	bli_obj_create( dt, m, 1, 0, 0, &z );

	libblis_test_vobj_randomize( params, TRUE, &t );

	bli_gemv( &BLIS_ONE, c, &t, &BLIS_ZERO, &v );

	bli_gemv( &BLIS_ONE, b, &t, &BLIS_ZERO, &w );
	bli_gemv( alpha, a, &w, &BLIS_ZERO, &z );
	bli_gemv( beta, c_orig, &t, &BLIS_ONE, &z );

	bli_subv( &z, &v );
	bli_normfv( &v, &norm );
	bli_getsc( &norm, resid, &junk );

	bli_obj_free( &t );
	bli_obj_free( &v );
	bli_obj_free( &w );
	bli_obj_free( &z );
}

double libblis_test_gemm_flops
     (
       obj_t* a,
       obj_t* b,
       obj_t* c
     )
{
	bool   a_is_real    = bli_obj_is_real( a );
	bool   a_is_complex = bli_obj_is_complex( a );

	bool   b_is_real    = bli_obj_is_real( b );
	bool   b_is_complex = bli_obj_is_complex( b );

	bool   c_is_real    = bli_obj_is_real( c );
	bool   c_is_complex = bli_obj_is_complex( c );

	double m            = ( double )bli_obj_length( c );
	double n            = ( double )bli_obj_width( c );
	double k            = ( double )bli_obj_width( a );

	double flops;

	if      ( ( c_is_complex && a_is_complex && b_is_complex ) )
	{
		flops = 8.0 * m * n * k;
	}
	else if ( ( c_is_complex && a_is_complex && b_is_real    ) ||
	          ( c_is_complex && a_is_real    && b_is_complex ) ||
	          ( c_is_real    && a_is_complex && b_is_complex ) )
	{
		flops = 4.0 * m * n * k;
	}
	else
	{
		flops = 2.0 * m * n * k;
	}

	return flops;
}
<|MERGE_RESOLUTION|>--- conflicted
+++ resolved
@@ -253,12 +253,6 @@
 		bli_setsc(  0.9,  1.0, &beta );
 	}
 
-	#if 0
-	//bli_setm( &BLIS_ONE, &a );
-	bli_setsc(  1.0,  0.0, &alpha );
-	bli_setsc(  1.0,  0.0, &beta );
-	#endif
-
 	// Randomize A, B, and C, and save C.
 	libblis_test_mobj_randomize( params, TRUE, &a );
 	libblis_test_mobj_randomize( params, TRUE, &b );
@@ -411,7 +405,7 @@
 	}
 
 	// Estimate the performance of the best experiment repeat.
-	//*perf = ( 2.0 * m * n * k ) / time_min / FLOPS_PER_UNIT_PERF;
+	// *perf = ( 2.0 * m * n * k ) / time_min / FLOPS_PER_UNIT_PERF;
 	//if ( bli_obj_is_complex( &c ) ) *perf *= 4.0;
 	*perf = libblis_test_gemm_flops( &a, &b, &c ) / time_min / FLOPS_PER_UNIT_PERF;
 
@@ -443,29 +437,8 @@
 	switch ( iface )
 	{
 		case BLIS_TEST_SEQ_FRONT_END:
-<<<<<<< HEAD
 			bli_gemm( alpha, a, b, beta, c );
-=======
-#if 0
-//bli_printm( "alpha", alpha, "%5.2f", "" );
-//bli_printm( "beta", beta, "%5.2f", "" );
-bli_printm( "a", a, "%5.2f", "" );
-bli_printm( "b", b, "%5.2f", "" );
-bli_printm( "c", c, "%5.2f", "" );
-#endif
-//if ( bli_obj_length( b ) == 16 &&
-//     bli_obj_stor3_from_strides( c, a, b ) == BLIS_CRR )
-//bli_printm( "c before", c, "%6.3f", "" );
-		bli_gemm( alpha, a, b, beta, c );
-		//bls_gemm( alpha, a, b, beta, c );
-#if 0
-if ( bli_obj_length( c ) == 12 &&
-     bli_obj_stor3_from_strides( c, a, b ) == BLIS_RRR )
-bli_printm( "c after", c, "%6.3f", "" );
-#endif
-//bli_printm( "c after", c, "%5.2f", "" );
->>>>>>> e366665c
-		break;
+			break;
 
 		default:
 		libblis_test_printf_error( "Invalid interface type.\n" );
