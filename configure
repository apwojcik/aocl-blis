--- conflicted
+++ resolved
@@ -1459,7 +1459,6 @@
 				# Apple clang 5.0 is clang 3.4svn
 				blacklistcc_add "excavator"
 				blacklistcc_add "zen"
-<<<<<<< HEAD
 			fi
 			if [ ${cc_major} -lt 7 ]; then
 				blacklistcc_add "knl"
@@ -1487,34 +1486,6 @@
 				#blacklistcc_add "zen"
 				: # explicit no-op since bash can't handle empty loop bodies.
 			fi
-=======
-			fi
-			if [ ${cc_major} -lt 7 ]; then
-				blacklistcc_add "knl"
-				blacklistcc_add "skx"
-			fi
-		else
-			if [ ${cc_major} -lt 3 ]; then
-				echoerr_unsupportedcc
-			fi
-			if [ ${cc_major} -eq 3 ]; then
-				if [ ${cc_minor} -lt 3 ]; then
-					echoerr_unsupportedcc
-				fi
-				if [ ${cc_minor} -lt 5 ]; then
-					blacklistcc_add "excavator"
-					blacklistcc_add "zen"
-				fi
-				if [ ${cc_minor} -lt 9 ]; then
-					blacklistcc_add "knl"
-					blacklistcc_add "skx"
-				fi
-			fi
-			if [ ${cc_major} -lt 4 ]; then
-				# See comment above regarding zen support.
-				#blacklistcc_add "zen"
-				: # explicit no-op since bash can't handle empty loop bodies.
-			fi
 		fi
 	fi
 }
@@ -1602,7 +1573,6 @@
 		if [ ${cc_major} -lt 9 ]; then
 			echo "${script_name}: note: found ${cc} version older than 9.1."
 			gcc_older_than_9_1_0='yes'
->>>>>>> bbb21fd0
 		fi
 	fi
 
