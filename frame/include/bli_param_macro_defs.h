--- conflicted
+++ resolved
@@ -614,15 +614,9 @@
 	else if ( bli_is_lower( uplo ) ) *diagoff -= 1;
 }
 
-<<<<<<< HEAD
-BLIS_INLINE bool bli_diag_offset_with_trans( trans_t trans, doff_t diagoff )
-{
-	return ( bool )
-=======
 BLIS_INLINE doff_t bli_diag_offset_with_trans( trans_t trans, doff_t diagoff )
 {
 	return ( doff_t )
->>>>>>> 6a4aa986
 	       ( bli_does_trans( trans ) ? -diagoff : diagoff );
 }
 
