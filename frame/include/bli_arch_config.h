/*

   BLIS
   An object-based framework for developing high-performance BLAS-like
   libraries.

   Copyright (C) 2014, The University of Texas at Austin
   Copyright (C) 2016, Hewlett Packard Enterprise Development LP
<<<<<<< HEAD
   Copyright (C) 2019 - 2020, Advanced Micro Devices, Inc. All rights reserved.
=======
   Copyright (C) 2019 - 2020, Advanced Micro Devices, Inc.
>>>>>>> 6a4aa986

   Redistribution and use in source and binary forms, with or without
   modification, are permitted provided that the following conditions are
   met:
    - Redistributions of source code must retain the above copyright
      notice, this list of conditions and the following disclaimer.
    - Redistributions in binary form must reproduce the above copyright
      notice, this list of conditions and the following disclaimer in the
      documentation and/or other materials provided with the distribution.
    - Neither the name(s) of the copyright holder(s) nor the names of its
      contributors may be used to endorse or promote products derived
      from this software without specific prior written permission.

   THIS SOFTWARE IS PROVIDED BY THE COPYRIGHT HOLDERS AND CONTRIBUTORS
   "AS IS" AND ANY EXPRESS OR IMPLIED WARRANTIES, INCLUDING, BUT NOT
   LIMITED TO, THE IMPLIED WARRANTIES OF MERCHANTABILITY AND FITNESS FOR
   A PARTICULAR PURPOSE ARE DISCLAIMED. IN NO EVENT SHALL THE COPYRIGHT
   HOLDER OR CONTRIBUTORS BE LIABLE FOR ANY DIRECT, INDIRECT, INCIDENTAL,
   SPECIAL, EXEMPLARY, OR CONSEQUENTIAL DAMAGES (INCLUDING, BUT NOT
   LIMITED TO, PROCUREMENT OF SUBSTITUTE GOODS OR SERVICES; LOSS OF USE,
   DATA, OR PROFITS; OR BUSINESS INTERRUPTION) HOWEVER CAUSED AND ON ANY
   THEORY OF LIABILITY, WHETHER IN CONTRACT, STRICT LIABILITY, OR TORT
   (INCLUDING NEGLIGENCE OR OTHERWISE) ARISING IN ANY WAY OUT OF THE USE
   OF THIS SOFTWARE, EVEN IF ADVISED OF THE POSSIBILITY OF SUCH DAMAGE.

*/

#ifndef BLIS_ARCH_CONFIG_H
#define BLIS_ARCH_CONFIG_H

//
// -- Context initialization prototypes ----------------------------------------
//

// -- Intel64 architectures --
#ifdef BLIS_CONFIG_SKX
CNTX_INIT_PROTS( skx )
#endif
#ifdef BLIS_CONFIG_KNL
CNTX_INIT_PROTS( knl )
#endif
#ifdef BLIS_CONFIG_KNC
CNTX_INIT_PROTS( knc )
#endif
#ifdef BLIS_CONFIG_HASWELL
CNTX_INIT_PROTS( haswell )
#endif
#ifdef BLIS_CONFIG_SANDYBRIDGE
CNTX_INIT_PROTS( sandybridge )
#endif
#ifdef BLIS_CONFIG_PENRYN
CNTX_INIT_PROTS( penryn )
#endif

// -- AMD64 architectures --
#ifdef BLIS_CONFIG_ZEN3
CNTX_INIT_PROTS( zen3 )
#endif
#ifdef BLIS_CONFIG_ZEN2
CNTX_INIT_PROTS( zen2 )
#endif
#ifdef BLIS_CONFIG_ZEN
CNTX_INIT_PROTS( zen )
#endif
#ifdef BLIS_CONFIG_EXCAVATOR
CNTX_INIT_PROTS( excavator )
#endif
#ifdef BLIS_CONFIG_STEAMROLLER
CNTX_INIT_PROTS( steamroller )
#endif
#ifdef BLIS_CONFIG_PILEDRIVER
CNTX_INIT_PROTS( piledriver )
#endif
#ifdef BLIS_CONFIG_BULLDOZER
CNTX_INIT_PROTS( bulldozer )
#endif

// -- ARM architectures --

#ifdef BLIS_CONFIG_THUNDERX2
CNTX_INIT_PROTS( thunderx2 )
#endif
#ifdef BLIS_CONFIG_CORTEXA57
CNTX_INIT_PROTS( cortexa57 )
#endif
#ifdef BLIS_CONFIG_CORTEXA53
CNTX_INIT_PROTS( cortexa53 )
#endif
#ifdef BLIS_CONFIG_CORTEXA15
CNTX_INIT_PROTS( cortexa15 )
#endif
#ifdef BLIS_CONFIG_CORTEXA9
CNTX_INIT_PROTS( cortexa9 )
#endif

// -- IBM Power --

#ifdef BLIS_CONFIG_POWER10
CNTX_INIT_PROTS( power10 )
#endif
#ifdef BLIS_CONFIG_POWER9
CNTX_INIT_PROTS( power9 )
#endif
#ifdef BLIS_CONFIG_POWER7
CNTX_INIT_PROTS( power7 )
#endif

// -- IBM BG/Q --

#ifdef BLIS_CONFIG_BGQ
CNTX_INIT_PROTS( bgq )
#endif

// -- Generic --

#ifdef BLIS_CONFIG_GENERIC
CNTX_INIT_PROTS( generic )
#endif


//
// -- Architecture family-specific headers -------------------------------------
//

// -- x86_64 families --

#ifdef BLIS_FAMILY_INTEL64
#include "bli_family_intel64.h"
#endif
#ifdef BLIS_FAMILY_AMD64
#include "bli_family_amd64.h"
#endif
#ifdef BLIS_FAMILY_X86_64
#include "bli_family_x86_64.h"
#endif

// -- Intel64 architectures --
#ifdef BLIS_FAMILY_SKX
#include "bli_family_skx.h"
#endif
#ifdef BLIS_FAMILY_KNL
#include "bli_family_knl.h"
#endif
#ifdef BLIS_FAMILY_KNC
#include "bli_family_knc.h"
#endif
#ifdef BLIS_FAMILY_HASWELL
#include "bli_family_haswell.h"
#endif
#ifdef BLIS_FAMILY_SANDYBRIDGE
#include "bli_family_sandybridge.h"
#endif
#ifdef BLIS_FAMILY_PENRYN
#include "bli_family_penryn.h"
#endif

// -- AMD64 architectures --

#ifdef BLIS_FAMILY_ZEN3
#include "bli_family_zen3.h"
#endif
#ifdef BLIS_FAMILY_ZEN2
#include "bli_family_zen2.h"
#endif
#ifdef BLIS_FAMILY_ZEN
#include "bli_family_zen.h"
#endif
#ifdef BLIS_FAMILY_EXCAVATOR
#include "bli_family_excavator.h"
#endif
#ifdef BLIS_FAMILY_STEAMROLLER
#include "bli_family_steamroller.h"
#endif
#ifdef BLIS_FAMILY_PILEDRIVER
#include "bli_family_piledriver.h"
#endif
#ifdef BLIS_FAMILY_BULLDOZER
#include "bli_family_bulldozer.h"
#endif

// -- ARM architectures --

#ifdef BLIS_FAMILY_THUNDERX2
#include "bli_family_thunderx2.h"
#endif
#ifdef BLIS_FAMILY_CORTEXA57
#include "bli_family_cortexa57.h"
#endif
#ifdef BLIS_FAMILY_CORTEXA53
#include "bli_family_cortexa53.h"
#endif
#ifdef BLIS_FAMILY_CORTEXA15
#include "bli_family_cortexa15.h"
#endif
#ifdef BLIS_FAMILY_CORTEXA9
#include "bli_family_cortexa9.h"
#endif

// -- IBM Power --

#ifdef BLIS_FAMILY_POWER10
#include "bli_family_power10.h"
#endif
#ifdef BLIS_FAMILY_POWER9
#include "bli_family_power9.h"
#endif
#ifdef BLIS_FAMILY_POWER7
#include "bli_family_power7.h"
#endif

// -- IBM BG/Q --

#ifdef BLIS_FAMILY_BGQ
#include "bli_family_bgq.h"
#endif

// -- Generic --

#ifdef BLIS_FAMILY_GENERIC
#include "bli_family_generic.h"
#endif


//
// -- kernel set prototypes ----------------------------------------------------
//

// -- Intel64 architectures --
#ifdef BLIS_KERNELS_SKX
#include "bli_kernels_skx.h"
#endif
#ifdef BLIS_KERNELS_KNL
#include "bli_kernels_knl.h"
#endif
#ifdef BLIS_KERNELS_KNC
#include "bli_kernels_knc.h"
#endif
#ifdef BLIS_KERNELS_HASWELL
#include "bli_kernels_haswell.h"
#endif
#ifdef BLIS_KERNELS_SANDYBRIDGE
#include "bli_kernels_sandybridge.h"
#endif
#ifdef BLIS_KERNELS_PENRYN
#include "bli_kernels_penryn.h"
#endif

// -- AMD64 architectures --

<<<<<<< HEAD
=======
#ifdef BLIS_KERNELS_ZEN2
#include "bli_kernels_zen2.h"
#endif
>>>>>>> 6a4aa986
#ifdef BLIS_KERNELS_ZEN
#include "bli_kernels_zen.h"
#endif
//#ifdef BLIS_KERNELS_EXCAVATOR
//#include "bli_kernels_excavator.h"
//#endif
//#ifdef BLIS_KERNELS_STEAMROLLER
//#include "bli_kernels_steamroller.h"
//#endif
#ifdef BLIS_KERNELS_PILEDRIVER
#include "bli_kernels_piledriver.h"
#endif
#ifdef BLIS_KERNELS_BULLDOZER
#include "bli_kernels_bulldozer.h"
#endif

// -- ARM architectures --

#ifdef BLIS_KERNELS_ARMSVE
#include "bli_kernels_armsve.h"
#endif
#ifdef BLIS_KERNELS_ARMV8A
#include "bli_kernels_armv8a.h"
#endif
#ifdef BLIS_KERNELS_ARMV7A
#include "bli_kernels_armv7a.h"
#endif

// -- IBM Power --

#ifdef BLIS_KERNELS_POWER10
#include "bli_kernels_power10.h"
#endif
#ifdef BLIS_KERNELS_POWER9
#include "bli_kernels_power9.h"
#endif
#ifdef BLIS_KERNELS_POWER7
#include "bli_kernels_power7.h"
#endif

// -- IBM BG/Q --

#ifdef BLIS_KERNELS_BGQ
#include "bli_kernels_bgq.h"
#endif



#endif
<|MERGE_RESOLUTION|>--- conflicted
+++ resolved
@@ -6,11 +6,7 @@
 
    Copyright (C) 2014, The University of Texas at Austin
    Copyright (C) 2016, Hewlett Packard Enterprise Development LP
-<<<<<<< HEAD
    Copyright (C) 2019 - 2020, Advanced Micro Devices, Inc. All rights reserved.
-=======
-   Copyright (C) 2019 - 2020, Advanced Micro Devices, Inc.
->>>>>>> 6a4aa986
 
    Redistribution and use in source and binary forms, with or without
    modification, are permitted provided that the following conditions are
@@ -260,12 +256,9 @@
 
 // -- AMD64 architectures --
 
-<<<<<<< HEAD
-=======
 #ifdef BLIS_KERNELS_ZEN2
 #include "bli_kernels_zen2.h"
 #endif
->>>>>>> 6a4aa986
 #ifdef BLIS_KERNELS_ZEN
 #include "bli_kernels_zen.h"
 #endif
