--- conflicted
+++ resolved
@@ -1054,8 +1054,6 @@
 
 } arch_t;
 
-<<<<<<< HEAD
-
 typedef enum
 {
 	// Initial value, will be selected for an unrecognized (non-integer)
@@ -1080,8 +1078,6 @@
 	BLIS_NUM_MODELS
 
 } model_t;
-=======
->>>>>>> 5013a6cb
 
 //
 // -- BLIS misc. structure types -----------------------------------------------
