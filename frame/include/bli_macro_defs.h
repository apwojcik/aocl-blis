--- conflicted
+++ resolved
@@ -65,8 +65,6 @@
 #endif
 
 
-<<<<<<< HEAD
-=======
 // -- BLIS Thread Local Storage Keyword --
 
 // __thread for TLS is supported by GCC, CLANG, ICC, and IBMC.
@@ -96,8 +94,8 @@
   #define BLIS_ATTRIB_CTOR
   #define BLIS_ATTRIB_DTOR
 #elif defined(__clang__)
-  // CLANG supports __attribute__, but its documentation doesn't 
-  // mention support for constructor/destructor. Compiling with 
+  // CLANG supports __attribute__, but its documentation doesn't
+  // mention support for constructor/destructor. Compiling with
   // clang and testing shows that it does support.
   #define BLIS_ATTRIB_CTOR __attribute__((constructor))
   #define BLIS_ATTRIB_DTOR __attribute__((destructor))
@@ -109,18 +107,7 @@
   #define BLIS_ATTRIB_DTOR
 #endif
 
-// -- Boolean values --
 
-#ifndef TRUE
-  #define TRUE  1
-#endif
-
-#ifndef FALSE
-  #define FALSE 0
-#endif
-
-
->>>>>>> 5a7005dd
 // -- Concatenation macros --
 
 #define BLIS_FUNC_PREFIX_STR       "bli"
