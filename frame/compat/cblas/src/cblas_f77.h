/*
 * cblas_f77.h
 * Written by Keita Teranishi
 *
 * Updated by Jeff Horner
 * Merged cblas_f77.h and cblas_fortran_header.h
 *
 * (Heavily hacked down from the original)
 *
 * Copyright (C) 2020 - 2023, Advanced Micro Devices, Inc. All rights reserved.
 *
 */

#ifndef CBLAS_F77_H
#define CBLAS_F77_H

#if defined(BLIS_ENABLE_NO_UNDERSCORE_API)
 /*
  * Level 1 BLAS
  */
#define F77_xerbla     xerbla
#define F77_srotg      srotg
#define F77_srotmg     srotmg
#define F77_srot       srot
#define F77_srotm      srotm
#define F77_drotg      drotg
#define F77_drotmg     drotmg
#define F77_drot       drot
#define F77_drotm      drotm
#define F77_sswap      sswap
#define F77_scopy      scopy
#define F77_saxpy      saxpy
#define F77_isamax_sub isamaxsub
#define F77_dswap      dswap
#define F77_dcopy      dcopy
#define F77_daxpy      daxpy
#define F77_idamax_sub idamaxsub
#define F77_cswap      cswap
#define F77_ccopy      ccopy
#define F77_caxpy      caxpy
#define F77_icamax_sub icamaxsub
#define F77_zswap      zswap
#define F77_zcopy      zcopy
#define F77_zaxpy      zaxpy
#define F77_zaxpby     zaxpby
#define F77_izamax_sub izamaxsub
#define F77_sdot_sub   sdotsub
#define F77_ddot_sub   ddotsub
#define F77_dsdot_sub  dsdotsub
#define F77_sscal      sscal
#define F77_dscal      dscal
#define F77_cscal      cscal
#define F77_zscal      zscal
#define F77_csscal     csscal
#define F77_zdscal     zdscal
#define F77_cdotu_sub  cdotusub
#define F77_cdotc_sub  cdotcsub
#define F77_zdotu_sub  zdotusub
#define F77_zdotc_sub  zdotcsub
#define F77_snrm2_sub  snrm2sub
#define F77_sasum_sub  sasumsub
#define F77_dnrm2_sub  dnrm2sub
#define F77_dasum_sub  dasumsub
#define F77_scnrm2_sub scnrm2sub
#define F77_scasum_sub scasumsub
#define F77_dznrm2_sub dznrm2sub
#define F77_dzasum_sub dzasumsub
#define F77_sdsdot_sub sdsdotsub
/*
* Level 2 BLAS
*/
#define F77_ssymv ssymv
#define F77_ssbmv ssbmv
#define F77_sspmv sspmv
#define F77_sger  sger
#define F77_ssyr  ssyr
#define F77_sspr  sspr
#define F77_ssyr2 ssyr2
#define F77_sspr2 sspr2
#define F77_dsymv dsymv
#define F77_dsbmv dsbmv
#define F77_dspmv dspmv
#define F77_dger  dger
#define F77_dsyr  dsyr
#define F77_dspr  dspr
#define F77_dsyr2 dsyr2
#define F77_dspr2 dspr2
#define F77_chemv chemv
#define F77_chbmv chbmv
#define F77_chpmv chpmv
#define F77_cgeru cgeru
#define F77_cgerc cgerc
#define F77_cher  cher
#define F77_chpr  chpr
#define F77_cher2 cher2
#define F77_chpr2 chpr2
#define F77_zhemv zhemv
#define F77_zhbmv zhbmv
#define F77_zhpmv zhpmv
#define F77_zgeru zgeru
#define F77_zgerc zgerc
#define F77_zher  zher
#define F77_zhpr  zhpr
#define F77_zher2 zher2
#define F77_zhpr2 zhpr2
#define F77_sgemv sgemv
#define F77_sgbmv sgbmv
#define F77_strmv strmv
#define F77_stbmv stbmv
#define F77_stpmv stpmv
#define F77_strsv strsv
#define F77_stbsv stbsv
#define F77_stpsv stpsv
#define F77_dgemv dgemv
#define F77_dgbmv dgbmv
#define F77_dtrmv dtrmv
#define F77_dtbmv dtbmv
#define F77_dtpmv dtpmv
#define F77_dtrsv dtrsv
#define F77_dtbsv dtbsv
#define F77_dtpsv dtpsv
#define F77_cgemv cgemv
#define F77_cgbmv cgbmv
#define F77_ctrmv ctrmv
#define F77_ctbmv ctbmv
#define F77_ctpmv ctpmv
#define F77_ctrsv ctrsv
#define F77_ctbsv ctbsv
#define F77_ctpsv ctpsv
#define F77_zgemv zgemv
#define F77_zgbmv zgbmv
#define F77_ztrmv ztrmv
#define F77_ztbmv ztbmv
#define F77_ztpmv ztpmv
#define F77_ztrsv ztrsv
#define F77_ztbsv ztbsv
#define F77_ztpsv ztpsv
/*
* Level 3 BLAS
*/
#define F77_chemm  chemm
#define F77_cherk  cherk
#define F77_cher2k cher2k
#define F77_zhemm  zhemm
#define F77_zherk  zherk
#define F77_zher2k zher2k
#define F77_sgemm  sgemm
#define F77_ssymm  ssymm
#define F77_ssyrk  ssyrk
#define F77_ssyr2k ssyr2k
#define F77_strmm  strmm
#define F77_strsm  strsm
#define F77_dgemm  dgemm
#define F77_dsymm  dsymm
#define F77_dsyrk  dsyrk
#define F77_dsyr2k dsyr2k
#define F77_dtrmm  dtrmm
#define F77_dtrsm  dtrsm
#define F77_cgemm  cgemm
#define F77_csymm  csymm
#define F77_csyrk  csyrk
#define F77_csyr2k csyr2k
#define F77_ctrmm  ctrmm
#define F77_ctrsm  ctrsm
#define F77_zgemm  zgemm
#define F77_zsymm  zsymm
#define F77_zsyrk  zsyrk
#define F77_zsyr2k zsyr2k
#define F77_ztrmm  ztrmm
#define F77_ztrsm  ztrsm
#define F77_dgemmt  dgemmt
#define F77_sgemmt  sgemmt
#define F77_cgemmt  cgemmt
#define F77_zgemmt  zgemmt
#define F77_dzgemm  dzgemm

/*
* Aux Function
*/
#define F77_scabs1 scabs1
#define F77_dcabs1 dcabs1

/*
 * -- BLAS Extension APIs --
 */

#define F77_saxpby     saxpby
#define F77_daxpby     daxpby
#define F77_caxpby     caxpby
#define F77_zaxpby     zaxpby
#define F77_cgemm3m    cgemm3m
#define F77_zgemm3m    zgemm3m

#define F77_isamin_sub isaminsub
#define F77_idamin_sub idaminsub
#define F77_icamin_sub icaminsub
#define F77_izamin_sub izaminsub

// -- Batch APIs --
#define F77_sgemm_batch  sgemm_batch
#define F77_dgemm_batch  dgemm_batch
#define F77_cgemm_batch  cgemm_batch
#define F77_zgemm_batch  zgemm_batch

// -- Pack-Compute APIs --
#define F77_sgemm_pack_get_size  sgemm_pack_get_size_blis_impl
#define F77_dgemm_pack_get_size  dgemm_pack_get_size_blis_impl
#define F77_sgemm_pack  sgemm_pack_blis_impl
#define F77_dgemm_pack  dgemm_pack_blis_impl
#define F77_sgemm_compute  sgemm_compute_blis_impl
#define F77_dgemm_compute  dgemm_compute_blis_impl

// (BLIS_ENABLE_NO_UNDERSCORE_API) ends
#else
/*
 * Level 1 BLAS
 */
#define F77_xerbla     xerbla_
#define F77_srotg      srotg_blis_impl
#define F77_srotmg     srotmg_blis_impl
#define F77_srot       srot_blis_impl
#define F77_srotm      srotm_blis_impl
#define F77_drotg      drotg_blis_impl
#define F77_drotmg     drotmg_blis_impl
#define F77_drot       drot_blis_impl
#define F77_drotm      drotm_blis_impl
#define F77_sswap      sswap_blis_impl
#define F77_scopy      scopy_blis_impl
#define F77_saxpy      saxpy_blis_impl
#define F77_isamax_sub isamaxsub_blis_impl
#define F77_dswap      dswap_blis_impl
#define F77_dcopy      dcopy_blis_impl
#define F77_daxpy      daxpy_blis_impl
#define F77_idamax_sub idamaxsub_blis_impl
#define F77_cswap      cswap_blis_impl
#define F77_ccopy      ccopy_blis_impl
#define F77_caxpy      caxpy_blis_impl
#define F77_icamax_sub icamaxsub_blis_impl
#define F77_zswap      zswap_blis_impl
#define F77_zcopy      zcopy_blis_impl
#define F77_zaxpy      zaxpy_blis_impl
#define F77_izamax_sub izamaxsub_blis_impl
#define F77_sdot_sub   sdotsub_blis_impl
#define F77_ddot_sub   ddotsub_blis_impl
#define F77_dsdot_sub  dsdotsub_blis_impl
#define F77_sscal      sscal_blis_impl
#define F77_dscal      dscal_blis_impl
#define F77_cscal      cscal_blis_impl
#define F77_zscal      zscal_blis_impl
#define F77_csscal     csscal_blis_impl
#define F77_zdscal     zdscal_blis_impl
#define F77_cdotu_sub  cdotusub_blis_impl
#define F77_cdotc_sub  cdotcsub_blis_impl
#define F77_zdotu_sub  zdotusub_blis_impl
#define F77_zdotc_sub  zdotcsub_blis_impl
#define F77_snrm2_sub  snrm2sub_blis_impl
#define F77_sasum_sub  sasumsub_blis_impl
#define F77_dnrm2_sub  dnrm2sub_blis_impl
#define F77_dasum_sub  dasumsub_blis_impl
#define F77_scnrm2_sub scnrm2sub_blis_impl
#define F77_scasum_sub scasumsub_blis_impl
#define F77_dznrm2_sub dznrm2sub_blis_impl
#define F77_dzasum_sub dzasumsub_blis_impl
#define F77_sdsdot_sub sdsdotsub_blis_impl
/*
* Level 2 BLAS
*/
#define F77_ssymv ssymv_blis_impl
#define F77_ssbmv ssbmv_blis_impl
#define F77_sspmv sspmv_blis_impl
#define F77_sger  sger_blis_impl
#define F77_ssyr  ssyr_blis_impl
#define F77_sspr  sspr_blis_impl
#define F77_ssyr2 ssyr2_blis_impl
#define F77_sspr2 sspr2_blis_impl
#define F77_dsymv dsymv_blis_impl
#define F77_dsbmv dsbmv_blis_impl
#define F77_dspmv dspmv_blis_impl
#define F77_dger  dger_blis_impl
#define F77_dsyr  dsyr_blis_impl
#define F77_dspr  dspr_blis_impl
#define F77_dsyr2 dsyr2_blis_impl
#define F77_dspr2 dspr2_blis_impl
#define F77_chemv chemv_blis_impl
#define F77_chbmv chbmv_blis_impl
#define F77_chpmv chpmv_blis_impl
#define F77_cgeru cgeru_blis_impl
#define F77_cgerc cgerc_blis_impl
#define F77_cher  cher_blis_impl
#define F77_chpr  chpr_blis_impl
#define F77_cher2 cher2_blis_impl
#define F77_chpr2 chpr2_blis_impl
#define F77_zhemv zhemv_blis_impl
#define F77_zhbmv zhbmv_blis_impl
#define F77_zhpmv zhpmv_blis_impl
#define F77_zgeru zgeru_blis_impl
#define F77_zgerc zgerc_blis_impl
#define F77_zher  zher_blis_impl
#define F77_zhpr  zhpr_blis_impl
#define F77_zher2 zher2_blis_impl
#define F77_zhpr2 zhpr2_blis_impl
#define F77_sgemv sgemv_blis_impl
#define F77_sgbmv sgbmv_blis_impl
#define F77_strmv strmv_blis_impl
#define F77_stbmv stbmv_blis_impl
#define F77_stpmv stpmv_blis_impl
#define F77_strsv strsv_blis_impl
#define F77_stbsv stbsv_blis_impl
#define F77_stpsv stpsv_blis_impl
#define F77_dgemv dgemv_blis_impl
#define F77_dgbmv dgbmv_blis_impl
#define F77_dtrmv dtrmv_blis_impl
#define F77_dtbmv dtbmv_blis_impl
#define F77_dtpmv dtpmv_blis_impl
#define F77_dtrsv dtrsv_blis_impl
#define F77_dtbsv dtbsv_blis_impl
#define F77_dtpsv dtpsv_blis_impl
#define F77_cgemv cgemv_blis_impl
#define F77_cgbmv cgbmv_blis_impl
#define F77_ctrmv ctrmv_blis_impl
#define F77_ctbmv ctbmv_blis_impl
#define F77_ctpmv ctpmv_blis_impl
#define F77_ctrsv ctrsv_blis_impl
#define F77_ctbsv ctbsv_blis_impl
#define F77_ctpsv ctpsv_blis_impl
#define F77_zgemv zgemv_blis_impl
#define F77_zgbmv zgbmv_blis_impl
#define F77_ztrmv ztrmv_blis_impl
#define F77_ztbmv ztbmv_blis_impl
#define F77_ztpmv ztpmv_blis_impl
#define F77_ztrsv ztrsv_blis_impl
#define F77_ztbsv ztbsv_blis_impl
#define F77_ztpsv ztpsv_blis_impl
/*
* Level 3 BLAS
*/
#define F77_chemm  chemm_blis_impl
#define F77_cherk  cherk_blis_impl
#define F77_cher2k cher2k_blis_impl
#define F77_zhemm  zhemm_blis_impl
#define F77_zherk  zherk_blis_impl
#define F77_zher2k zher2k_blis_impl
#define F77_sgemm  sgemm_blis_impl
#define F77_ssymm  ssymm_blis_impl
#define F77_ssyrk  ssyrk_blis_impl
#define F77_ssyr2k ssyr2k_blis_impl
#define F77_strmm  strmm_blis_impl
#define F77_strsm  strsm_blis_impl
#define F77_dgemm  dgemm_blis_impl
#define F77_dsymm  dsymm_blis_impl
#define F77_dsyrk  dsyrk_blis_impl
#define F77_dsyr2k dsyr2k_blis_impl
#define F77_dtrmm  dtrmm_blis_impl
#define F77_dtrsm  dtrsm_blis_impl
#define F77_cgemm  cgemm_blis_impl
#define F77_csymm  csymm_blis_impl
#define F77_csyrk  csyrk_blis_impl
#define F77_csyr2k csyr2k_blis_impl
#define F77_ctrmm  ctrmm_blis_impl
#define F77_ctrsm  ctrsm_blis_impl
#define F77_zgemm  zgemm_blis_impl
#define F77_zsymm  zsymm_blis_impl
#define F77_zsyrk  zsyrk_blis_impl
#define F77_zsyr2k zsyr2k_blis_impl
#define F77_ztrmm  ztrmm_blis_impl
#define F77_ztrsm  ztrsm_blis_impl
#define F77_dgemmt  dgemmt_blis_impl
#define F77_sgemmt  sgemmt_blis_impl
#define F77_cgemmt  cgemmt_blis_impl
#define F77_zgemmt  zgemmt_blis_impl
#define F77_dzgemm  dzgemm_blis_impl

/*
* Aux Function
*/
#define F77_scabs1 scabs1_
#define F77_dcabs1 dcabs1_

/*
 * -- BLAS Extension APIs --
 */

#define F77_saxpby     saxpby_blis_impl
#define F77_daxpby     daxpby_blis_impl
#define F77_caxpby     caxpby_blis_impl
#define F77_zaxpby     zaxpby_blis_impl
#define F77_cgemm3m    cgemm3m_blis_impl
#define F77_zgemm3m    zgemm3m_blis_impl

#define F77_isamin_sub isaminsub_blis_impl
#define F77_idamin_sub idaminsub_blis_impl
#define F77_icamin_sub icaminsub_blis_impl
#define F77_izamin_sub izaminsub_blis_impl

// -- Batch APIs --
#define F77_sgemm_batch  sgemm_batch_
#define F77_dgemm_batch  dgemm_batch_
#define F77_cgemm_batch  cgemm_batch_
#define F77_zgemm_batch  zgemm_batch_

<<<<<<< HEAD
=======
// -- Pack-Compute APIs --
#define F77_sgemm_pack_get_size  sgemm_pack_get_size_blis_impl
#define F77_dgemm_pack_get_size  dgemm_pack_get_size_blis_impl
#define F77_sgemm_pack  sgemm_pack_blis_impl
#define F77_dgemm_pack  dgemm_pack_blis_impl
#define F77_sgemm_compute  sgemm_compute_blis_impl
#define F77_dgemm_compute  dgemm_compute_blis_impl
#endif

>>>>>>> ed5b1db5
#endif /*  CBLAS_F77_H */<|MERGE_RESOLUTION|>--- conflicted
+++ resolved
@@ -398,8 +398,6 @@
 #define F77_cgemm_batch  cgemm_batch_
 #define F77_zgemm_batch  zgemm_batch_
 
-<<<<<<< HEAD
-=======
 // -- Pack-Compute APIs --
 #define F77_sgemm_pack_get_size  sgemm_pack_get_size_blis_impl
 #define F77_dgemm_pack_get_size  dgemm_pack_get_size_blis_impl
@@ -409,5 +407,4 @@
 #define F77_dgemm_compute  dgemm_compute_blis_impl
 #endif
 
->>>>>>> ed5b1db5
 #endif /*  CBLAS_F77_H */