--- conflicted
+++ resolved
@@ -5,11 +5,7 @@
    libraries.
 
    Copyright (C) 2014, The University of Texas at Austin
-<<<<<<< HEAD
-   Copyright (C) 2019 - 22, Advanced Micro Devices, Inc. All rights reserved.
-=======
    Copyright (C) 2019 - 2022, Advanced Micro Devices, Inc. All rights reserved.
->>>>>>> ea4acd26
 
    Redistribution and use in source and binary forms, with or without
    modification, are permitted provided that the following conditions are
@@ -328,10 +324,6 @@
 #ifdef BLIS_ENABLE_BLAS
 INSERT_GENTFUNC_BLAS( gemm,gemm )
 
-<<<<<<< HEAD
-#if 1
-=======
->>>>>>> ea4acd26
 void dzgemm_
      (
        const f77_char* transa,
@@ -373,8 +365,6 @@
 	  ldc
 	);
 
-<<<<<<< HEAD
-=======
 	/* Quick return if possible. */
 	if ( *m == 0 || *n == 0 || (( PASTEMAC(z,eq0)( *alpha ) || *k == 0)
 	   && PASTEMAC(z,eq1)( *beta ) ))
@@ -386,7 +376,6 @@
 	  return;
 	}
 
->>>>>>> ea4acd26
 	/* Map BLAS chars to their corresponding BLIS enumerated type value. */
 	bli_param_map_netlib_to_blis_trans( *transa, &blis_transa );
 	bli_param_map_netlib_to_blis_trans( *transb, &blis_transb );
@@ -437,5 +426,5 @@
 	/* Finalize BLIS. */
 	bli_finalize_auto();
 }// end of dzgemm_
-#endif
+
 #endif