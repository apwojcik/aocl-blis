--- conflicted
+++ resolved
@@ -31,10 +31,6 @@
    OF THIS SOFTWARE, EVEN IF ADVISED OF THE POSSIBILITY OF SUCH DAMAGE.
 
 */
-<<<<<<< HEAD
-=======
-
->>>>>>> 6a4aa986
 #ifdef BLIS_ENABLE_BLAS
 
 //
@@ -72,11 +68,6 @@
      );
 
 INSERT_GENTPROTDOTC_BLAS( dot )
-<<<<<<< HEAD
-=======
-
-#endif
->>>>>>> 6a4aa986
 
 #endif
 
