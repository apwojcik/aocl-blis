/*

   BLIS
   An object-based framework for developing high-performance BLAS-like
   libraries.

   Copyright (C) 2014, The University of Texas at Austin
   Copyright (C) 2019-2023, Advanced Micro Devices, Inc. All rights reserved.

   Redistribution and use in source and binary forms, with or without
   modification, are permitted provided that the following conditions are
   met:
    - Redistributions of source code must retain the above copyright
      notice, this list of conditions and the following disclaimer.
    - Redistributions in binary form must reproduce the above copyright
      notice, this list of conditions and the following disclaimer in the
      documentation and/or other materials provided with the distribution.
    - Neither the name(s) of the copyright holder(s) nor the names of its
      contributors may be used to endorse or promote products derived
      from this software without specific prior written permission.

   THIS SOFTWARE IS PROVIDED BY THE COPYRIGHT HOLDERS AND CONTRIBUTORS
   "AS IS" AND ANY EXPRESS OR IMPLIED WARRANTIES, INCLUDING, BUT NOT
   LIMITED TO, THE IMPLIED WARRANTIES OF MERCHANTABILITY AND FITNESS FOR
   A PARTICULAR PURPOSE ARE DISCLAIMED. IN NO EVENT SHALL THE COPYRIGHT
   HOLDER OR CONTRIBUTORS BE LIABLE FOR ANY DIRECT, INDIRECT, INCIDENTAL,
   SPECIAL, EXEMPLARY, OR CONSEQUENTIAL DAMAGES (INCLUDING, BUT NOT
   LIMITED TO, PROCUREMENT OF SUBSTITUTE GOODS OR SERVICES; LOSS OF USE,
   DATA, OR PROFITS; OR BUSINESS INTERRUPTION) HOWEVER CAUSED AND ON ANY
   THEORY OF LIABILITY, WHETHER IN CONTRACT, STRICT LIABILITY, OR TORT
   (INCLUDING NEGLIGENCE OR OTHERWISE) ARISING IN ANY WAY OUT OF THE USE
   OF THIS SOFTWARE, EVEN IF ADVISED OF THE POSSIBILITY OF SUCH DAMAGE.

*/

#include "blis.h"


//
// Define BLAS-to-BLIS interfaces.
//

#ifdef BLIS_BLAS3_CALLS_TAPI

#undef  GENTFUNC
#define GENTFUNC( ftype, ch, blasname, blisname ) \
\
void PASTEF77S(ch,blasname) \
     ( \
       const f77_char* side, \
       const f77_char* uploa, \
       const f77_char* transa, \
       const f77_char* diaga, \
       const f77_int*  m, \
       const f77_int*  n, \
       const ftype*    alpha, \
       const ftype*    a, const f77_int* lda, \
             ftype*    b, const f77_int* ldb  \
     ) \
{ \
        AOCL_DTL_TRACE_ENTRY(AOCL_DTL_LEVEL_INFO)    \
\
    side_t  blis_side; \
    uplo_t  blis_uploa; \
    trans_t blis_transa; \
    diag_t  blis_diaga; \
    dim_t   m0, n0; \
    inc_t   rs_a, cs_a; \
    inc_t   rs_b, cs_b; \
\
    /* Initialize BLIS. */ \
    bli_init_auto(); \
\
    /* Perform BLAS parameter checking. */ \
    PASTEBLACHK(blasname) \
    ( \
      MKSTR(ch), \
      MKSTR(blasname), \
      side, \
      uploa, \
      transa, \
      diaga, \
      m, \
      n, \
      lda, \
      ldb  \
    ); \
\
    /* Quick return if possible. */ \
    if ( *m == 0 || *n == 0 ) \
    { \
        AOCL_DTL_TRACE_EXIT(AOCL_DTL_LEVEL_INFO); \
        /* Finalize BLIS. */ \
        bli_finalize_auto(); \
        return; \
    } \
\
    /* Map BLAS chars to their corresponding BLIS enumerated type value. */ \
    bli_param_map_netlib_to_blis_side( *side,  &blis_side ); \
    bli_param_map_netlib_to_blis_uplo( *uploa, &blis_uploa ); \
    bli_param_map_netlib_to_blis_trans( *transa, &blis_transa ); \
    bli_param_map_netlib_to_blis_diag( *diaga, &blis_diaga ); \
\
    /* Typecast BLAS integers to BLIS integers. */ \
    bli_convert_blas_dim1( *m, m0 ); \
    bli_convert_blas_dim1( *n, n0 ); \
\
    /* Set the row and column strides of the matrix operands. */ \
    rs_a = 1; \
    cs_a = *lda; \
    rs_b = 1; \
    cs_b = *ldb; \
\
	/* If alpha is zero, set B to zero and return early */ \
	if( PASTEMAC(ch,eq0)( *alpha ) ) \
	{ \
		PASTEMAC2(ch,setm,_ex)( BLIS_NO_CONJUGATE, \
								0, \
								BLIS_NONUNIT_DIAG, \
								BLIS_DENSE, \
								m0, n0, \
								(ftype*) alpha, \
								(ftype*) b, rs_b, cs_b, \
								NULL, NULL \
							  ); \
		 AOCL_DTL_TRACE_EXIT(AOCL_DTL_LEVEL_TRACE_1) \
		/* Finalize BLIS. */ \
		bli_finalize_auto(); \
		return; \
	} \
\
    /* Call BLIS interface. */ \
    PASTEMAC2(ch,blisname,BLIS_TAPI_EX_SUF) \
    ( \
      blis_side, \
      blis_uploa, \
      blis_transa, \
      blis_diaga, \
      m0, \
      n0, \
      (ftype*)alpha, \
      (ftype*)a, rs_a, cs_a, \
      (ftype*)b, rs_b, cs_b, \
      NULL, \
      NULL  \
    ); \
\
    AOCL_DTL_TRACE_EXIT(AOCL_DTL_LEVEL_INFO) \
    /* Finalize BLIS. */ \
    bli_finalize_auto(); \
} \
IF_BLIS_ENABLE_BLAS(\
void PASTEF77(ch,blasname) \
     ( \
       const f77_char* side, \
       const f77_char* uploa, \
       const f77_char* transa, \
       const f77_char* diaga, \
       const f77_int*  m, \
       const f77_int*  n, \
       const ftype*    alpha, \
       const ftype*    a, const f77_int* lda, \
             ftype*    b, const f77_int* ldb  \
     ) \
{ \
    PASTEF77S(ch,blasname) ( side, uploa, transa, diaga, m, n, alpha, a, lda, b, ldb ); \
} \
)
#else

#undef  GENTFUNC
#define GENTFUNC( ftype, ch, blasname, blisname ) \
\
void PASTEF77S(ch,blasname) \
     ( \
       const f77_char* side, \
       const f77_char* uploa, \
       const f77_char* transa, \
       const f77_char* diaga, \
       const f77_int*  m, \
       const f77_int*  n, \
       const ftype*    alpha, \
       const ftype*    a, const f77_int* lda, \
             ftype*    b, const f77_int* ldb  \
     ) \
{ \
    AOCL_DTL_TRACE_ENTRY(AOCL_DTL_LEVEL_INFO) \
    AOCL_DTL_LOG_TRSM_INPUTS(AOCL_DTL_LEVEL_TRACE_1, *MKSTR(ch), *side, *uploa, \
                 *transa, *diaga, *m, *n, (void*)alpha, *lda, *ldb); \
    side_t  blis_side; \
    uplo_t  blis_uploa; \
    trans_t blis_transa; \
    diag_t  blis_diaga; \
    dim_t   m0, n0; \
    ftype   a_conj; \
    conj_t  conja = BLIS_NO_CONJUGATE ; \
\
    /* Initialize BLIS. */ \
    bli_init_auto(); \
\
    /* Perform BLAS parameter checking. */ \
    PASTEBLACHK(blasname) \
    ( \
      MKSTR(ch), \
      MKSTR(blasname), \
      side, \
      uploa, \
      transa, \
      diaga, \
      m, \
      n, \
      lda, \
      ldb  \
    ); \
\
    /* Quick return if possible. */ \
    if ( *m == 0 || *n == 0 ) \
    { \
        AOCL_DTL_TRACE_EXIT(AOCL_DTL_LEVEL_INFO); \
        /* Finalize BLIS. */ \
        bli_finalize_auto(); \
        return; \
    } \
\
    /* Map BLAS chars to their corresponding BLIS enumerated type value. */ \
    bli_param_map_netlib_to_blis_side( *side,  &blis_side ); \
    bli_param_map_netlib_to_blis_uplo( *uploa, &blis_uploa ); \
    bli_param_map_netlib_to_blis_trans( *transa, &blis_transa ); \
    bli_param_map_netlib_to_blis_diag( *diaga, &blis_diaga ); \
\
    /* Typecast BLAS integers to BLIS integers. */ \
    bli_convert_blas_dim1( *m, m0 ); \
    bli_convert_blas_dim1( *n, n0 ); \
\
    /* Set the row and column strides of the matrix operands. */ \
    const inc_t rs_a = 1; \
    const inc_t cs_a = *lda; \
    const inc_t rs_b = 1; \
    const inc_t cs_b = *ldb; \
    const num_t dt = PASTEMAC(ch,type); \
\
	/* If alpha is zero, set B to zero and return early */ \
	if( PASTEMAC(ch,eq0)( *alpha ) ) \
	{ \
		PASTEMAC2(ch,setm,_ex)( BLIS_NO_CONJUGATE, \
								0, \
								BLIS_NONUNIT_DIAG, \
								BLIS_DENSE, \
								m0, n0, \
								(ftype*) alpha, \
								(ftype*) b, rs_b, cs_b, \
								NULL, NULL \
							  ); \
		AOCL_DTL_TRACE_EXIT(AOCL_DTL_LEVEL_TRACE_1) \
		/* Finalize BLIS. */ \
		bli_finalize_auto(); \
		return; \
	} \
\
    /* ----------------------------------------------------------- */ \
    /*    TRSM API: AX = B, where X = B                            */ \
    /*    CALL TRSV when X & B are vector and when A is Matrix     */ \
    /*    Case 1: LEFT  : TRSM,  B(mxn) = A(mxm) * X(mxn)          */ \
    /*    Case 2: RIGHT : TRSM,  B(mxn) = X(mxn) * A(nxn)          */ \
    /* |--------|-------|-------|-------|------------------------| */ \
    /* |        |   A   |   X   |   B   |   Implementation       | */ \
    /* |--------|-------|-------|-------|------------------------| */ \
    /* | LEFT   |  mxm  |  mxn  |  mxn  |                        | */ \
    /* |--------|-------|-------|-------|------------------------| */ \
    /* | n = 1  |  mxm  |  mx1  |  mx1  |    TRSV                | */ \
    /* | m = 1  |  1x1  |  1xn  |  1xn  |    INVSCALS            | */ \
    /* |--------|-------|-------|-------|------------------------| */ \
    /* |--------|-------|-------|-------|------------------------| */ \
    /* |        |   X   |   A   |   B   |   Implementation       | */ \
    /* |--------|-------|-------|-------|------------------------| */ \
    /* | RIGHT  |  mxn  |  nxn  |  mxn  |                        | */ \
    /* |--------|-------|-------|-------|------------------------| */ \
    /* | n = 1  |  mx1  |  1x1  |  mx1  |  Transpose and INVSCALS| */ \
    /* | m = 1  |  1xn  |  nxn  |  1xn  |  Transpose and TRSV    | */ \
    /* |--------|-------|-------|-------|------------------------| */ \
    /*   If Transpose(A) uplo = lower then uplo = higher           */ \
    /*   If Transpose(A) uplo = higher then uplo = lower           */ \
    /* ----------------------------------------------------------- */ \
\
    if( n0 == 1 ) \
    { \
        if( blis_side == BLIS_LEFT ) \
        { \
            if(bli_is_notrans(blis_transa)) \
            { \
                PASTEMAC(ch, trsv_unf_var2) \
                ( \
                    blis_uploa, \
                    blis_transa, \
                    blis_diaga, \
                    m0, \
                    (ftype*)alpha, \
                    (ftype*)a, rs_a, cs_a, \
                    (ftype*)b, rs_b, \
                    NULL \
                ); \
                AOCL_DTL_TRACE_EXIT(AOCL_DTL_LEVEL_INFO)  \
                return; \
            } \
            else if(bli_is_trans(blis_transa)) \
            { \
                PASTEMAC(ch, trsv_unf_var1) \
                ( \
                    blis_uploa, \
                    blis_transa, \
                    blis_diaga, \
                    m0, \
                    (ftype*)alpha, \
                    (ftype*)a, rs_a, cs_a, \
                    (ftype*)b, rs_b, \
                    NULL \
                ); \
                AOCL_DTL_TRACE_EXIT(AOCL_DTL_LEVEL_INFO)  \
                return; \
            } \
        } \
        else if( ( blis_side == BLIS_RIGHT ) && ( m0 != 1 ) ) \
        { \
            /* b = alpha * b; */ \
            PASTEMAC2(ch,scalv,BLIS_TAPI_EX_SUF) \
            ( \
                conja, \
                m0, \
                (ftype*)alpha, \
                b, rs_b, \
                NULL, \
                NULL \
            ); \
            if(blis_diaga == BLIS_NONUNIT_DIAG) \
            { \
                conja = bli_extract_conj( blis_transa ); \
                PASTEMAC(ch,copycjs)( conja, *a, a_conj ); \
                for(int indx = 0; indx < m0; indx ++)  \
                { \
                    PASTEMAC(ch,invscals)( a_conj, b[indx] ); \
                } \
            }\
            AOCL_DTL_TRACE_EXIT(AOCL_DTL_LEVEL_INFO)  \
            return; \
        } \
    } \
    else if( m0 == 1 ) \
    { \
        if(blis_side == BLIS_RIGHT) \
        { \
            if(bli_is_notrans(blis_transa)) \
            { \
                if(blis_uploa == BLIS_UPPER) \
                    blis_uploa = BLIS_LOWER; \
                else \
                    blis_uploa = BLIS_UPPER; \
                PASTEMAC(ch, trsv_unf_var1)( \
                    blis_uploa, \
                    blis_transa, \
                    blis_diaga, \
                    n0, \
                    (ftype*)alpha, \
                    (ftype*)a, cs_a, rs_a, \
                    (ftype*)b, cs_b, \
                    NULL); \
                AOCL_DTL_TRACE_EXIT(AOCL_DTL_LEVEL_INFO)  \
                return; \
            } \
            else if(bli_is_trans(blis_transa)) \
            { \
                if(blis_uploa == BLIS_UPPER) \
                    blis_uploa = BLIS_LOWER; \
                else \
                    blis_uploa = BLIS_UPPER; \
                PASTEMAC(ch, trsv_unf_var2)( \
                    blis_uploa, \
                    blis_transa, \
                    blis_diaga, \
                    n0, \
                    (ftype*)alpha, \
                    (ftype*)a, cs_a, rs_a, \
                    (ftype*)b, cs_b, \
                    NULL); \
                AOCL_DTL_TRACE_EXIT(AOCL_DTL_LEVEL_INFO)  \
                return; \
            } \
        } \
        else if(( blis_side == BLIS_LEFT ) && ( n0 != 1 ))  \
        { \
            /* b = alpha * b; */ \
            PASTEMAC2(ch,scalv,BLIS_TAPI_EX_SUF) \
            ( \
                conja, \
                n0, \
                (ftype*)alpha,  \
                b, cs_b, \
                NULL, \
                NULL  \
            ); \
            if(blis_diaga == BLIS_NONUNIT_DIAG) \
            { \
                conja = bli_extract_conj( blis_transa ); \
                PASTEMAC(ch,copycjs)( conja, *a, a_conj ); \
                for(int indx = 0; indx < n0; indx ++) \
                { \
                    PASTEMAC(ch,invscals)( a_conj, b[indx*cs_b] ); \
                }\
            } \
            AOCL_DTL_TRACE_EXIT(AOCL_DTL_LEVEL_INFO)  \
            return; \
        } \
    } \
\
    const struc_t struca = BLIS_TRIANGULAR; \
\
    obj_t       alphao = BLIS_OBJECT_INITIALIZER_1X1; \
    obj_t       ao     = BLIS_OBJECT_INITIALIZER; \
    obj_t       bo     = BLIS_OBJECT_INITIALIZER; \
\
    dim_t       mn0_a; \
\
    bli_set_dim_with_side( blis_side, m0, n0, &mn0_a ); \
\
    bli_obj_init_finish_1x1( dt, (ftype*)alpha, &alphao ); \
\
    bli_obj_init_finish( dt, mn0_a, mn0_a, (ftype*)a, rs_a, cs_a, &ao ); \
    bli_obj_init_finish( dt, m0,    n0,    (ftype*)b, rs_b, cs_b, &bo ); \
\
    bli_obj_set_uplo( blis_uploa, &ao ); \
    bli_obj_set_diag( blis_diaga, &ao ); \
    bli_obj_set_conjtrans( blis_transa, &ao ); \
\
    bli_obj_set_struc( struca, &ao ); \
\
    PASTEMAC(blisname,BLIS_OAPI_EX_SUF) \
    ( \
      blis_side, \
      &alphao, \
      &ao, \
      &bo, \
      NULL, \
      NULL  \
    ); \
\
    AOCL_DTL_TRACE_EXIT(AOCL_DTL_LEVEL_INFO)  \
    /* Finalize BLIS. */ \
    bli_finalize_auto(); \
} \
void PASTEF77(ch,blasname) \
     ( \
       const f77_char* side, \
       const f77_char* uploa, \
       const f77_char* transa, \
       const f77_char* diaga, \
       const f77_int*  m, \
       const f77_int*  n, \
       const ftype*    alpha, \
       const ftype*    a, const f77_int* lda, \
             ftype*    b, const f77_int* ldb  \
     ) \
{ \
    PASTEF77S(ch,blasname) ( side, uploa, transa, diaga, m, n, alpha, a, lda, b, ldb ); \
} \

#endif


void strsm_blis_impl
(
    const f77_char* side,
    const f77_char* uploa,
    const f77_char* transa,
    const f77_char* diaga,
    const f77_int*  m,
    const f77_int*  n,
    const float*    alpha,
    const float*    a, const f77_int* lda,
    float*    b, const f77_int* ldb
)
{
    AOCL_DTL_TRACE_ENTRY(AOCL_DTL_LEVEL_INFO)
    AOCL_DTL_LOG_TRSM_INPUTS(AOCL_DTL_LEVEL_TRACE_1, 's',
                             *side, *uploa,*transa, *diaga, *m, *n,
                            (void*)alpha,*lda, *ldb);

    side_t  blis_side;
    uplo_t  blis_uploa;
    trans_t blis_transa;
    diag_t  blis_diaga;
    dim_t   m0, n0;
    conj_t  conja = BLIS_NO_CONJUGATE ;

    /* Initialize BLIS. */
    bli_init_auto();

    /* Perform BLAS parameter checking. */
    PASTEBLACHK(trsm)
    (
      MKSTR(s),
      MKSTR(trsm),
      side,
      uploa,
      transa,
      diaga,
      m,
      n,
      lda,
      ldb
    );

    /* Quick return if possible. */
    if ( *m == 0 || *n == 0 )
    {
        AOCL_DTL_TRACE_EXIT(AOCL_DTL_LEVEL_INFO);
        /* Finalize BLIS. */
        bli_finalize_auto();
        return;
    }

    /* Map BLAS chars to their corresponding BLIS enumerated type value. */
    bli_param_map_netlib_to_blis_side( *side,  &blis_side );
    bli_param_map_netlib_to_blis_uplo( *uploa, &blis_uploa );
    bli_param_map_netlib_to_blis_trans( *transa, &blis_transa );
    bli_param_map_netlib_to_blis_diag( *diaga, &blis_diaga );

    /* Typecast BLAS integers to BLIS integers. */
    bli_convert_blas_dim1( *m, m0 );
    bli_convert_blas_dim1( *n, n0 );

    /* Set the row and column strides of the matrix operands. */
    const inc_t rs_a = 1;
    const inc_t cs_a = *lda;
    const inc_t rs_b = 1;
    const inc_t cs_b = *ldb;
    const num_t dt = BLIS_FLOAT;

	/* If alpha is zero, set B to zero and return early */
	if( PASTEMAC(s,eq0)( *alpha ) )
	{
		PASTEMAC2(s,setm,_ex)( BLIS_NO_CONJUGATE,
								0,
								BLIS_NONUNIT_DIAG,
								BLIS_DENSE,
								m0, n0,
								(float*) alpha,
								(float*) b, rs_b, cs_b,
								NULL, NULL
							  );
		AOCL_DTL_TRACE_EXIT(AOCL_DTL_LEVEL_TRACE_1)
		/* Finalize BLIS. */
		bli_finalize_auto();
		return;
	}

    if( n0 == 1 )
    {
        if( blis_side == BLIS_LEFT )
        {
            if(bli_is_notrans(blis_transa))
            {
                bli_strsv_unf_var2
                (
                    blis_uploa,
                    blis_transa,
                    blis_diaga,
                    m0,
                    (float*)alpha,
                    (float*)a, rs_a, cs_a,
                    (float*)b, rs_b,
                    NULL
                );
                AOCL_DTL_TRACE_EXIT(AOCL_DTL_LEVEL_INFO);
                return;
            }
            else if(bli_is_trans(blis_transa))
            {
                bli_strsv_unf_var1
                (
                    blis_uploa,
                    blis_transa,
                    blis_diaga,
                    m0,
                    (float*)alpha,
                    (float*)a, rs_a, cs_a,
                    (float*)b, rs_b,
                    NULL
                );
                AOCL_DTL_TRACE_EXIT(AOCL_DTL_LEVEL_INFO);
                return;
            }
        }
        else if( ( blis_side == BLIS_RIGHT ) && ( m0 != 1 ) )
        {
            /* b = alpha * b; */
            bli_sscalv_ex
            (
                conja,
                m0,
                (float*)alpha,
                b, rs_b,
                NULL,
                NULL
            );
            if(blis_diaga == BLIS_NONUNIT_DIAG)
            {
                float inva = 1.0/ *a;
                for(dim_t indx = 0; indx < m0; indx ++)
                {
                    b[indx] = ( inva * b[indx] );
                }
            }
            AOCL_DTL_TRACE_EXIT(AOCL_DTL_LEVEL_INFO);
            return;
        }
    }
    else if( m0 == 1 )
    {
        if(blis_side == BLIS_RIGHT)
        {
            if(bli_is_notrans(blis_transa))
            {
                if(blis_uploa == BLIS_UPPER)
                    blis_uploa = BLIS_LOWER;
                else
                    blis_uploa = BLIS_UPPER;

                bli_strsv_unf_var1
                (
                    blis_uploa,
                    blis_transa,
                    blis_diaga,
                    n0,
                    (float*)alpha,
                    (float*)a, cs_a, rs_a,
                    (float*)b, cs_b,
                    NULL
                );
                AOCL_DTL_TRACE_EXIT(AOCL_DTL_LEVEL_INFO);
                return;
            }
            else if(bli_is_trans(blis_transa))
            {
                if(blis_uploa == BLIS_UPPER)
                    blis_uploa = BLIS_LOWER;
                else
                    blis_uploa = BLIS_UPPER;

                bli_strsv_unf_var2
                (
                    blis_uploa,
                    blis_transa,
                    blis_diaga,
                    n0,
                    (float*)alpha,
                    (float*)a, cs_a, rs_a,
                    (float*)b, cs_b,
                    NULL
                );
                AOCL_DTL_TRACE_EXIT(AOCL_DTL_LEVEL_INFO);
                return;
            }
        }
        else if(( blis_side == BLIS_LEFT ) && ( n0 != 1 ))
        {
            /* b = alpha * b; */
            bli_sscalv_ex
            (
                conja,
                n0,
                (float*)alpha,
                b, cs_b,
                NULL,
                NULL
            );
            if(blis_diaga == BLIS_NONUNIT_DIAG)
            {
                float inva = 1.0/ *a;
                for(dim_t indx = 0; indx < n0; indx ++)
                {
                    b[indx*cs_b] = (inva * b[indx*cs_b] );
                }
            }
            AOCL_DTL_TRACE_EXIT(AOCL_DTL_LEVEL_INFO);
            return;
        }
    }
    const struc_t struca = BLIS_TRIANGULAR;

    obj_t       alphao = BLIS_OBJECT_INITIALIZER_1X1;
    obj_t       ao     = BLIS_OBJECT_INITIALIZER;
    obj_t       bo     = BLIS_OBJECT_INITIALIZER;

    dim_t       mn0_a;

    bli_set_dim_with_side( blis_side, m0, n0, &mn0_a );

    bli_obj_init_finish_1x1( dt, (float*)alpha, &alphao );

    bli_obj_init_finish( dt, mn0_a, mn0_a, (float*)a, rs_a, cs_a, &ao );
    bli_obj_init_finish( dt, m0,    n0,    (float*)b, rs_b, cs_b, &bo );

    bli_obj_set_uplo( blis_uploa, &ao );
    bli_obj_set_diag( blis_diaga, &ao );
    bli_obj_set_conjtrans( blis_transa, &ao );

    bli_obj_set_struc( struca, &ao );

#ifdef BLIS_ENABLE_SMALL_MATRIX_TRSM
    // This function is invoked on all architectures including 'generic'.
    // Non-AVX2+FMA3 platforms will use the kernels derived from the context.
    if (bli_cpuid_is_avx2fma3_supported() == TRUE)
    {
	    /* bli_strsm_small is performing better existing native
	     * implementations for [m,n]<=1000 for single thread.
	     * In case of multithread when [m,n]<=128 single thread implementation
	     * is doing better than native multithread */
	    bool is_parallel = bli_thread_get_is_parallel();
	    if((!is_parallel && m0<=1000 && n0<=1000) ||
               (is_parallel && (m0+n0)<320))
	    {
		    err_t status;
		    status = bli_trsm_small
                             (
                               blis_side,
			       &alphao,
			       &ao,
			       &bo,
			       NULL,
			       NULL,
			       is_parallel
			     );
		    if (status == BLIS_SUCCESS)
		    {
			    AOCL_DTL_TRACE_EXIT(AOCL_DTL_LEVEL_INFO);
			    /* Finalize BLIS. */
			    bli_finalize_auto();
			    return;
		    }
	    }
    }
#endif

    bli_trsmnat
    (
        blis_side,
        &alphao,
        &ao,
        &bo,
        NULL,
        NULL
    );

    AOCL_DTL_TRACE_EXIT(AOCL_DTL_LEVEL_INFO)
    /* Finalize BLIS. */
    bli_finalize_auto();
}
#ifdef BLIS_ENABLE_BLAS
void strsm_
(
    const f77_char* side,
    const f77_char* uploa,
    const f77_char* transa,
    const f77_char* diaga,
    const f77_int*  m,
    const f77_int*  n,
    const float*    alpha,
    const float*    a, const f77_int* lda,
    float*    b, const f77_int* ldb
)
{
    strsm_blis_impl ( side, uploa, transa, diaga, m, n, alpha, a, lda, b, ldb );
}
#endif
void dtrsm_blis_impl
(
    const f77_char* side,
    const f77_char* uploa,
    const f77_char* transa,
    const f77_char* diaga,
    const f77_int*  m,
    const f77_int*  n,
    const double*    alpha,
    const double*    a, const f77_int* lda,
    double*    b, const f77_int* ldb
)
{
    AOCL_DTL_TRACE_ENTRY(AOCL_DTL_LEVEL_INFO)
    AOCL_DTL_LOG_TRSM_INPUTS(AOCL_DTL_LEVEL_TRACE_1, 'd',
                             *side, *uploa,*transa, *diaga, *m, *n,
                            (void*)alpha,*lda, *ldb);

    side_t  blis_side;
    uplo_t  blis_uploa;
    trans_t blis_transa;
    diag_t  blis_diaga;
    dim_t   m0, n0;
    conj_t  conja = BLIS_NO_CONJUGATE ;

    /* Initialize BLIS. */
    bli_init_auto();

    /* Perform BLAS parameter checking. */
    PASTEBLACHK(trsm)
    (
      MKSTR(d),
      MKSTR(trsm),
      side,
      uploa,
      transa,
      diaga,
      m,
      n,
      lda,
      ldb
    );

    /* Quick return if possible. */
    if ( *m == 0 || *n == 0 )
    {
        AOCL_DTL_TRACE_EXIT(AOCL_DTL_LEVEL_INFO);
        /* Finalize BLIS. */
        bli_finalize_auto();
        return;
    }

    /* Map BLAS chars to their corresponding BLIS enumerated type value. */
    bli_param_map_netlib_to_blis_side( *side,  &blis_side );
    bli_param_map_netlib_to_blis_uplo( *uploa, &blis_uploa );
    bli_param_map_netlib_to_blis_trans( *transa, &blis_transa );
    bli_param_map_netlib_to_blis_diag( *diaga, &blis_diaga );

    /* Typecast BLAS integers to BLIS integers. */
    bli_convert_blas_dim1( *m, m0 );
    bli_convert_blas_dim1( *n, n0 );

    /* Set the row and column strides of the matrix operands. */
    const inc_t rs_a = 1;
    const inc_t cs_a = *lda;
    const inc_t rs_b = 1;
    const inc_t cs_b = *ldb;
    const num_t dt = BLIS_DOUBLE;

	/* If alpha is zero, set B to zero and return early */
	if( PASTEMAC(d,eq0)( *alpha ) )
	{
		PASTEMAC2(d,setm,_ex)( BLIS_NO_CONJUGATE,
								0,
								BLIS_NONUNIT_DIAG,
								BLIS_DENSE,
								m0, n0,
								(double*) alpha,
								(double*) b, rs_b, cs_b,
								NULL, NULL
							  );
		AOCL_DTL_TRACE_EXIT(AOCL_DTL_LEVEL_TRACE_1)
		/* Finalize BLIS. */
		bli_finalize_auto();
		return;
	}

    if( n0 == 1 )
    {
        if( blis_side == BLIS_LEFT )
        {
            if(bli_is_notrans(blis_transa))
            {
                bli_dtrsv_unf_var2
                (
                    blis_uploa,
                    blis_transa,
                    blis_diaga,
                    m0,
                    (double*)alpha,
                    (double*)a, rs_a, cs_a,
                    (double*)b, rs_b,
                    NULL
                );
                AOCL_DTL_TRACE_EXIT(AOCL_DTL_LEVEL_INFO);
                return;
            }
            else if(bli_is_trans(blis_transa))
            {
                bli_dtrsv_unf_var1
                (
                    blis_uploa,
                    blis_transa,
                    blis_diaga,
                    m0,
                    (double*)alpha,
                    (double*)a, rs_a, cs_a,
                    (double*)b, rs_b,
                    NULL
                );
                AOCL_DTL_TRACE_EXIT(AOCL_DTL_LEVEL_INFO);
                return;
            }
        }
        else if( ( blis_side == BLIS_RIGHT ) && ( m0 != 1 ) )
        {
            /* b = alpha * b; */
            bli_dscalv_ex
            (
                conja,
                m0,
                (double*)alpha,
                b, rs_b,
                NULL,
                NULL
            );
            if(blis_diaga == BLIS_NONUNIT_DIAG)
            {
                double inva = 1.0/ *a;
                for(dim_t indx = 0; indx < m0; indx ++)
                {
                    b[indx] = ( inva * b[indx] );
                }
            }
            AOCL_DTL_TRACE_EXIT(AOCL_DTL_LEVEL_INFO);
            return;
        }
    }
    else if( m0 == 1 )
    {
        if(blis_side == BLIS_RIGHT)
        {
            if(bli_is_notrans(blis_transa))
            {
                if(blis_uploa == BLIS_UPPER)
                    blis_uploa = BLIS_LOWER;
                else
                    blis_uploa = BLIS_UPPER;

                bli_dtrsv_unf_var1
                (
                    blis_uploa,
                    blis_transa,
                    blis_diaga,
                    n0,
                    (double*)alpha,
                    (double*)a, cs_a, rs_a,
                    (double*)b, cs_b,
                    NULL
                );
                AOCL_DTL_TRACE_EXIT(AOCL_DTL_LEVEL_INFO);
                return;
            }
            else if(bli_is_trans(blis_transa))
            {
                if(blis_uploa == BLIS_UPPER)
                    blis_uploa = BLIS_LOWER;
                else
                    blis_uploa = BLIS_UPPER;

                bli_dtrsv_unf_var2
                (
                    blis_uploa,
                    blis_transa,
                    blis_diaga,
                    n0,
                    (double*)alpha,
                    (double*)a, cs_a, rs_a,
                    (double*)b, cs_b,
                    NULL
                );
                AOCL_DTL_TRACE_EXIT(AOCL_DTL_LEVEL_INFO);
                return;
            }
        }
        else if(( blis_side == BLIS_LEFT ) && ( n0 != 1 ))
        {
            /* b = alpha * b; */
            bli_dscalv_ex
            (
                conja,
                n0,
                (double*)alpha,
                b, cs_b,
                NULL,
                NULL
            );
            if(blis_diaga == BLIS_NONUNIT_DIAG)
            {
                double inva = 1.0/ *a;
                for(dim_t indx = 0; indx < n0; indx ++)
                {
                    b[indx*cs_b] = (inva * b[indx*cs_b] );
                }
            }
            AOCL_DTL_TRACE_EXIT(AOCL_DTL_LEVEL_INFO);
            return;
        }
    }

    const struc_t struca = BLIS_TRIANGULAR;

    obj_t       alphao = BLIS_OBJECT_INITIALIZER_1X1;
    obj_t       ao     = BLIS_OBJECT_INITIALIZER;
    obj_t       bo     = BLIS_OBJECT_INITIALIZER;

    dim_t       mn0_a;

    bli_set_dim_with_side( blis_side, m0, n0, &mn0_a );

    bli_obj_init_finish_1x1( dt, (double*)alpha, &alphao );

    bli_obj_init_finish( dt, mn0_a, mn0_a, (double*)a, rs_a, cs_a, &ao );
    bli_obj_init_finish( dt, m0,    n0,    (double*)b, rs_b, cs_b, &bo );

    bli_obj_set_uplo( blis_uploa, &ao );
    bli_obj_set_diag( blis_diaga, &ao );
    bli_obj_set_conjtrans( blis_transa, &ao );

    bli_obj_set_struc( struca, &ao );

#ifdef BLIS_ENABLE_SMALL_MATRIX_TRSM

    // This function is invoked on all architectures including 'generic'.
    // Non-AVX2+FMA3 platforms will use the kernels derived from the context.
    if (bli_cpuid_is_avx2fma3_supported() == TRUE)
    {
        // typedef for trsm small kernel function pointer
        typedef err_t (*dtrsm_small_ker_ft)
            (
              side_t   side,
              obj_t*   alpha,
              obj_t*   a,
              obj_t*   b,
              cntx_t*  cntx,
              cntl_t*  cntl,
              bool     is_parallel
            );
        err_t status = BLIS_NOT_YET_IMPLEMENTED;
        
        // trsm small kernel function pointer definition
        dtrsm_small_ker_ft ker_ft = NULL;

        // Query the architecture ID
        arch_t id = bli_arch_query_id();

        // dimensions of triangular matrix
        // for left variants, dim_a is m0,
        // for right variants, dim_a is n0
        dim_t dim_a = n0;
        if (blis_side == BLIS_LEFT)
            dim_a = m0;

        // size of output matrix(B)
        dim_t size_b = m0*n0;

        /* bli_dtrsm_small is performing better than existing native
         * implementations for dim_a<1500 and m0*n0<5e6 for single thread.
         * In case of multithread when [m+n]<320 single thread implementation
         * is doing better than small multithread and native multithread */
        bool is_parallel = bli_thread_get_is_parallel();
        if ((!is_parallel && ((dim_a < 1500) && (size_b < 5e6)) ) ||
            (is_parallel && (m0+n0)<320))
        {
            switch(id)
            {
                case BLIS_ARCH_ZEN4:
#if defined(BLIS_KERNELS_ZEN4)
                    /* For sizes where m and n < 50,avx2 kernels are performing better,
                     except for sizes where n is multiple of 8.*/
                    if (((n0 % 8 == 0) && (n0 < 50)) || ((m0 > 50) && (n0 > 50)))
                    {
                        ker_ft = bli_trsm_small_AVX512;
                    }
                    else
                    {
                        ker_ft = bli_trsm_small;
                    }
                    break;
#endif // BLIS_KERNELS_ZEN4
                case BLIS_ARCH_ZEN:
                case BLIS_ARCH_ZEN2:
                case BLIS_ARCH_ZEN3:
                default:
                    ker_ft = bli_trsm_small;
                    break;
            }
        }
<<<<<<< HEAD
    } // bli_cpuid_is_avx_supported
=======

#ifdef BLIS_ENABLE_OPENMP
        if( (ker_ft == NULL) && (is_parallel) &&
          ((dim_a < 2500) && (size_b < 5e6)) )
        {
            switch(id)
            {
                case BLIS_ARCH_ZEN4:
#if defined(BLIS_KERNELS_ZEN4)
                    ker_ft = bli_trsm_small_mt_AVX512;
                    break;
#endif// BLIS_KERNELS_ZEN4
                case BLIS_ARCH_ZEN:
                case BLIS_ARCH_ZEN2:
                case BLIS_ARCH_ZEN3:
                default:
                    ker_ft = bli_trsm_small_mt;
                    break;
            }
        }

#endif// BLIS_ENABLE_OPENMP
        if(ker_ft)
        {
            status = ker_ft(blis_side, &alphao, &ao, &bo, NULL, NULL, is_parallel);
        }
        if (status == BLIS_SUCCESS)
        {
            AOCL_DTL_TRACE_EXIT(AOCL_DTL_LEVEL_INFO);
            /* Finalize BLIS. */
            bli_finalize_auto();
            return;
        }
    } // bli_cpuid_is_avx2fma3_supported
>>>>>>> 4dcd51c9
#endif// END of BLIS_ENABLE_SMALL_MATRIX_TRSM

    bli_trsmnat
    (
        blis_side,
        &alphao,
        &ao,
        &bo,
        NULL,
        NULL
    );

    AOCL_DTL_TRACE_EXIT(AOCL_DTL_LEVEL_INFO)
    /* Finalize BLIS. */
    bli_finalize_auto();
}
#ifdef BLIS_ENABLE_BLAS
void dtrsm_
(
    const f77_char* side,
    const f77_char* uploa,
    const f77_char* transa,
    const f77_char* diaga,
    const f77_int*  m,
    const f77_int*  n,
    const double*    alpha,
    const double*    a, const f77_int* lda,
    double*    b, const f77_int* ldb
)
{
    dtrsm_blis_impl ( side, uploa, transa, diaga, m, n, alpha, a, lda, b, ldb );
}
#endif

void ztrsm_blis_impl
(
    const f77_char* side,
    const f77_char* uploa,
    const f77_char* transa,
    const f77_char* diaga,
    const f77_int*  m,
    const f77_int*  n,
    const dcomplex*    alpha,
    const dcomplex*    a, const f77_int* lda,
    dcomplex*    b, const f77_int* ldb
)
{
    AOCL_DTL_TRACE_ENTRY(AOCL_DTL_LEVEL_INFO)
    AOCL_DTL_LOG_TRSM_INPUTS(AOCL_DTL_LEVEL_TRACE_1, 'z',
                             *side, *uploa,*transa, *diaga, *m, *n,
                            (void*)alpha,*lda, *ldb);

    side_t  blis_side;
    uplo_t  blis_uploa;
    trans_t blis_transa;
    diag_t  blis_diaga;
    dim_t   m0, n0;
    conj_t  conja = BLIS_NO_CONJUGATE;

    /* Initialize BLIS. */
    bli_init_auto();

    /* Perform BLAS parameter checking. */
    PASTEBLACHK(trsm)
    (
      MKSTR(z),
      MKSTR(trsm),
      side,
      uploa,
      transa,
      diaga,
      m,
      n,
      lda,
      ldb
    );

    /* Quick return if possible. */
    if ( *m == 0 || *n == 0 )
    {
        AOCL_DTL_TRACE_EXIT(AOCL_DTL_LEVEL_INFO);
        /* Finalize BLIS. */
        bli_finalize_auto();
        return;
    }

    /* Map BLAS chars to their corresponding BLIS enumerated type value. */
    bli_param_map_netlib_to_blis_side( *side,  &blis_side );
    bli_param_map_netlib_to_blis_uplo( *uploa, &blis_uploa );
    bli_param_map_netlib_to_blis_trans( *transa, &blis_transa );
    bli_param_map_netlib_to_blis_diag( *diaga, &blis_diaga );

    /* Typecast BLAS integers to BLIS integers. */
    bli_convert_blas_dim1( *m, m0 );
    bli_convert_blas_dim1( *n, n0 );

    /* Set the row and column strides of the matrix operands. */
    const inc_t rs_a = 1;
    const inc_t cs_a = *lda;
    const inc_t rs_b = 1;
    const inc_t cs_b = *ldb;
    const num_t dt = BLIS_DCOMPLEX;

	/* If alpha is zero, set B to zero and return early */
	if( PASTEMAC(z,eq0)( *alpha ) )
	{
		PASTEMAC2(z,setm,_ex)( BLIS_NO_CONJUGATE,
								0,
								BLIS_NONUNIT_DIAG,
								BLIS_DENSE,
								m0, n0,
								(dcomplex*) alpha,
								(dcomplex*) b, rs_b, cs_b,
								NULL, NULL
							  );
		AOCL_DTL_TRACE_EXIT(AOCL_DTL_LEVEL_TRACE_1)
		/* Finalize BLIS. */
		bli_finalize_auto();
		return;
	}

    if( n0 == 1 )
    {
        if( blis_side == BLIS_LEFT )
        {
            if(bli_is_notrans(blis_transa))
            {
                bli_ztrsv_unf_var2
                (
                    blis_uploa,
                    blis_transa,
                    blis_diaga,
                    m0,
                    (dcomplex*)alpha,
                    (dcomplex*)a, rs_a, cs_a,
                    (dcomplex*)b, rs_b,
                    NULL
                );
                AOCL_DTL_TRACE_EXIT(AOCL_DTL_LEVEL_INFO);
                return;
            }
            else if(bli_is_trans(blis_transa))
            {
                bli_ztrsv_unf_var1
                (
                    blis_uploa,
                    blis_transa,
                    blis_diaga,
                    m0,
                    (dcomplex*)alpha,
                    (dcomplex*)a, rs_a, cs_a,
                    (dcomplex*)b, rs_b,
                    NULL
                );
                AOCL_DTL_TRACE_EXIT(AOCL_DTL_LEVEL_INFO);
                return;
            }
        }
        else if( ( blis_side == BLIS_RIGHT ) && ( m0 != 1 ) )
        {
            bli_zscalv_ex
            (
                conja,
                m0,
                (dcomplex*)alpha,
                (dcomplex*)b, rs_b,
                NULL,
                NULL
            );
	    if(blis_diaga == BLIS_NONUNIT_DIAG)
	    {
		    dcomplex inva = {1.0, 0.0};
		    dcomplex a_dup;
		    /**
		     * For conjugate transpose and non-unit diagonal
		     * kernel, negating imaginary part of A.
		     * As the dimension of A is 1x1, there's going to
		     * be only one 1 element of A.
		     */
		    if(*transa == 'C' && *diaga == 'N')
		    {
			    a_dup.real = a->real;
			    a_dup.imag = a->imag * -1.0;
		    }
		    else
		    {
			    a_dup.real = a->real;
			    a_dup.imag = a->imag;
		    }

#ifdef BLIS_ENABLE_TRSM_PREINVERSION
		    bli_zinvscals(a_dup, inva);
#else
		    inva.real = a_dup.real;
		    inva.imag = a_dup.imag;
#endif
		    for(dim_t indx = 0; indx < m0; indx ++)
		    {
#ifdef BLIS_ENABLE_TRSM_PREINVERSION
			    bli_zscals(inva, b[indx])
#else

			    bli_zinvscals(inva, b[indx])
#endif
		    }

	    }

	    AOCL_DTL_TRACE_EXIT(AOCL_DTL_LEVEL_INFO);
	    return;
	}
    }
    else if( m0 == 1 )
    {
        if(blis_side == BLIS_RIGHT)
        {
            if(bli_is_notrans(blis_transa))
            {
                if(blis_uploa == BLIS_UPPER)
                    blis_uploa = BLIS_LOWER;
                else
                    blis_uploa = BLIS_UPPER;

                bli_ztrsv_unf_var1
                (
                    blis_uploa,
                    blis_transa,
                    blis_diaga,
                    n0,
                    (dcomplex*)alpha,
                    (dcomplex*)a, cs_a, rs_a,
                    (dcomplex*)b, cs_b,
                    NULL
                );
                AOCL_DTL_TRACE_EXIT(AOCL_DTL_LEVEL_INFO);
                return;
            }
            else if(bli_is_trans(blis_transa))
            {
                if(blis_uploa == BLIS_UPPER)
                    blis_uploa = BLIS_LOWER;
                else
                    blis_uploa = BLIS_UPPER;

                bli_ztrsv_unf_var2
                (
                    blis_uploa,
                    blis_transa,
                    blis_diaga,
                    n0,
                    (dcomplex*)alpha,
                    (dcomplex*)a, cs_a, rs_a,
                    (dcomplex*)b, cs_b,
                    NULL
                );
                AOCL_DTL_TRACE_EXIT(AOCL_DTL_LEVEL_INFO);
                return;
            }
        }
        else if(( blis_side == BLIS_LEFT ) && ( n0 != 1 ))
        {
            bli_zscalv_ex
            (
                conja,
                n0,
                (dcomplex*)alpha,
                (dcomplex*)b, cs_b,
                NULL,
                NULL
            );
            if(blis_diaga == BLIS_NONUNIT_DIAG)
            {
                dcomplex inva = {1.0, 0.0};
		dcomplex a_dup;
		/**
		 * For conjugate transpose and non-unit diagonal
		 * kernel, negating imaginary part of A.
		 * As the dimension of A is 1x1, there's going to
		 * be only one 1 element of A.
		 */
                if(*transa == 'C' && *diaga == 'N')
                {
                        a_dup.real = a->real;
                        a_dup.imag = a->imag * -1.0;
                }
                else
                {
			a_dup.real = a->real;
                        a_dup.imag = a->imag;
                }

#ifdef BLIS_ENABLE_TRSM_PREINVERSION
		bli_zinvscals(a_dup, inva);
#else
		inva.real = a_dup.real;
		inva.imag = a_dup.imag;
#endif
                for(dim_t indx = 0; indx < n0; indx ++)
                {
#ifdef BLIS_ENABLE_TRSM_PREINVERSION
			bli_zscals(inva ,b[indx * cs_b])
#else

			bli_zinvscals(inva ,b[indx * cs_b])
#endif
                }
            }

	    AOCL_DTL_TRACE_EXIT(AOCL_DTL_LEVEL_INFO);
	    return;

        }
    }

    const struc_t struca = BLIS_TRIANGULAR;

    obj_t       alphao = BLIS_OBJECT_INITIALIZER_1X1;
    obj_t       ao     = BLIS_OBJECT_INITIALIZER;
    obj_t       bo     = BLIS_OBJECT_INITIALIZER;

    dim_t       mn0_a;

    bli_set_dim_with_side( blis_side, m0, n0, &mn0_a );

    bli_obj_init_finish_1x1( dt, (dcomplex*)alpha, &alphao );

    bli_obj_init_finish( dt, mn0_a, mn0_a, (dcomplex*)a, rs_a, cs_a, &ao );
    bli_obj_init_finish( dt, m0,    n0,    (dcomplex*)b, rs_b, cs_b, &bo );

    bli_obj_set_uplo( blis_uploa, &ao );
    bli_obj_set_diag( blis_diaga, &ao );
    bli_obj_set_conjtrans( blis_transa, &ao );

    bli_obj_set_struc( struca, &ao );

#ifdef BLIS_ENABLE_SMALL_MATRIX_TRSM
    // This function is invoked on all architectures including 'generic'.
    // Non-AVX2+FMA3 platforms will use the kernels derived from the context.
    if (bli_cpuid_is_avx2fma3_supported() == TRUE)
    {
        /* bli_ztrsm_small is performing better existing native
        * implementations for [m,n]<=1000 for single thread.
        * In case of multithread when [m,n]<=128 single thread implementation
        * is doing better than native multithread */
        bool is_parallel = bli_thread_get_is_parallel();

        if((!is_parallel && m0<=500 && n0<=500) ||
           (is_parallel && (m0+n0)<128))
        {
            err_t status;
            status = bli_trsm_small
                    (
                        blis_side,
                        &alphao,
                        &ao,
                        &bo,
                        NULL,
                        NULL,
                        is_parallel
                    );
            if (status == BLIS_SUCCESS)
            {
                AOCL_DTL_TRACE_EXIT(AOCL_DTL_LEVEL_INFO);
                /* Finalize BLIS. */
                bli_finalize_auto();
                return;
            }
        }
    } // bli_cpuid_is_avx2fma3_supported
#endif// END of BLIS_ENABLE_SMALL_MATRIX_TRSM

    bli_trsmnat
    (
        blis_side,
        &alphao,
        &ao,
        &bo,
        NULL,
        NULL
    );

    AOCL_DTL_TRACE_EXIT(AOCL_DTL_LEVEL_INFO)
    /* Finalize BLIS. */
    bli_finalize_auto();
}
#ifdef BLIS_ENABLE_BLAS
void ztrsm_
(
    const f77_char* side,
    const f77_char* uploa,
    const f77_char* transa,
    const f77_char* diaga,
    const f77_int*  m,
    const f77_int*  n,
    const dcomplex*    alpha,
    const dcomplex*    a, const f77_int* lda,
    dcomplex*    b, const f77_int* ldb
)
{
    ztrsm_blis_impl ( side, uploa, transa, diaga, m, n, alpha, a, lda, b, ldb );
}
#endif

void ctrsm_blis_impl
(
    const f77_char* side,
    const f77_char* uploa,
    const f77_char* transa,
    const f77_char* diaga,
    const f77_int*  m,
    const f77_int*  n,
    const scomplex*    alpha,
    const scomplex*    a, const f77_int* lda,
    scomplex*    b, const f77_int* ldb
)
{
    AOCL_DTL_TRACE_ENTRY(AOCL_DTL_LEVEL_INFO)
    AOCL_DTL_LOG_TRSM_INPUTS(AOCL_DTL_LEVEL_TRACE_1, 'c',
                             *side, *uploa,*transa, *diaga, *m, *n,
                            (void*)alpha,*lda, *ldb);

    side_t  blis_side;
    uplo_t  blis_uploa;
    trans_t blis_transa;
    diag_t  blis_diaga;
    dim_t   m0, n0;
    conj_t  conja = BLIS_NO_CONJUGATE;

    /* Initialize BLIS. */
    bli_init_auto();

    /* Perform BLAS parameter checking. */
    PASTEBLACHK(trsm)
    (
      MKSTR(c),
      MKSTR(trsm),
      side,
      uploa,
      transa,
      diaga,
      m,
      n,
      lda,
      ldb
    );

    /* Quick return if possible. */
    if ( *m == 0 || *n == 0 )
    {
        AOCL_DTL_TRACE_EXIT(AOCL_DTL_LEVEL_INFO);
        /* Finalize BLIS. */
        bli_finalize_auto();
        return;
    }

    /* Map BLAS chars to their corresponding BLIS enumerated type value. */
    bli_param_map_netlib_to_blis_side( *side,  &blis_side );
    bli_param_map_netlib_to_blis_uplo( *uploa, &blis_uploa );
    bli_param_map_netlib_to_blis_trans( *transa, &blis_transa );
    bli_param_map_netlib_to_blis_diag( *diaga, &blis_diaga );

    /* Typecast BLAS integers to BLIS integers. */
    bli_convert_blas_dim1( *m, m0 );
    bli_convert_blas_dim1( *n, n0 );

    /* Set the row and column strides of the matrix operands. */
    const inc_t rs_a = 1;
    const inc_t cs_a = *lda;
    const inc_t rs_b = 1;
    const inc_t cs_b = *ldb;
    const num_t dt = BLIS_SCOMPLEX;

	/* If alpha is zero, set B to zero and return early */
	if( PASTEMAC(c,eq0)( *alpha ) )
	{
		PASTEMAC2(c,setm,_ex)( BLIS_NO_CONJUGATE,
								0,
								BLIS_NONUNIT_DIAG,
								BLIS_DENSE,
								m0, n0,
								(scomplex*) alpha,
								(scomplex*) b, rs_b, cs_b,
								NULL, NULL
							  );
		AOCL_DTL_TRACE_EXIT(AOCL_DTL_LEVEL_TRACE_1)
		/* Finalize BLIS. */
		bli_finalize_auto();
		return;
	}

    if( n0 == 1 )
    {
        if( blis_side == BLIS_LEFT )
        {
            if(bli_is_notrans(blis_transa))
            {
                bli_ctrsv_unf_var2
                (
                    blis_uploa,
                    blis_transa,
                    blis_diaga,
                    m0,
                    (scomplex*)alpha,
                    (scomplex*)a, rs_a, cs_a,
                    (scomplex*)b, rs_b,
                    NULL
                );
                AOCL_DTL_TRACE_EXIT(AOCL_DTL_LEVEL_INFO);
                return;
            }
            else if(bli_is_trans(blis_transa))
            {
                bli_ctrsv_unf_var1
                (
                    blis_uploa,
                    blis_transa,
                    blis_diaga,
                    m0,
                    (scomplex*)alpha,
                    (scomplex*)a, rs_a, cs_a,
                    (scomplex*)b, rs_b,
                    NULL
                );
                AOCL_DTL_TRACE_EXIT(AOCL_DTL_LEVEL_INFO);
                return;
            }
        }
        else if( ( blis_side == BLIS_RIGHT ) && ( m0 != 1 ) )
        {
            bli_cscalv_ex
            (
                conja,
                m0,
                (scomplex*)alpha,
                (scomplex*)b, rs_b,
                NULL,
                NULL
            );
            if(blis_diaga == BLIS_NONUNIT_DIAG)
            {
                scomplex inva = {1.0, 0.0};
		scomplex a_dup;
		/**
		 * For conjugate transpose and non-unit diagonal
		 * kernel, negating imaginary part of A.
		 * As the dimension of A is 1x1, there's going to
		 * be only one 1 element of A.
		 */
                if(*transa == 'C' && *diaga == 'N')
                {
                        a_dup.real = a->real;
                        a_dup.imag = a->imag * -1.0;
                }
                else
                {
			a_dup.real = a->real;
                        a_dup.imag = a->imag;
                }

#ifdef BLIS_ENABLE_TRSM_PREINVERSION
		bli_cinvscals(a_dup, inva);
#else
		inva.real = a_dup.real;
		inva.imag = a_dup.imag;
#endif

                for(dim_t indx = 0; indx < m0; indx ++)
                {
#ifdef BLIS_ENABLE_TRSM_PREINVERSION
			bli_cscals(inva ,b[indx])
#else
			bli_cinvscals(inva, b[indx])
#endif
                }
            }

	    AOCL_DTL_TRACE_EXIT(AOCL_DTL_LEVEL_INFO);
	    return;

        }
    }
    else if( m0 == 1 )
    {
        if(blis_side == BLIS_RIGHT)
        {
            if(bli_is_notrans(blis_transa))
            {
                if(blis_uploa == BLIS_UPPER)
                    blis_uploa = BLIS_LOWER;
                else
                    blis_uploa = BLIS_UPPER;

                bli_ctrsv_unf_var1
                (
                    blis_uploa,
                    blis_transa,
                    blis_diaga,
                    n0,
                    (scomplex*)alpha,
                    (scomplex*)a, cs_a, rs_a,
                    (scomplex*)b, cs_b,
                    NULL
                );
                AOCL_DTL_TRACE_EXIT(AOCL_DTL_LEVEL_INFO);
                return;
            }
            else if(bli_is_trans(blis_transa))
            {
                if(blis_uploa == BLIS_UPPER)
                    blis_uploa = BLIS_LOWER;
                else
                    blis_uploa = BLIS_UPPER;

                bli_ctrsv_unf_var2
                (
                    blis_uploa,
                    blis_transa,
                    blis_diaga,
                    n0,
                    (scomplex*)alpha,
                    (scomplex*)a, cs_a, rs_a,
                    (scomplex*)b, cs_b,
                    NULL
                );
                AOCL_DTL_TRACE_EXIT(AOCL_DTL_LEVEL_INFO);
                return;
            }
        }
        else if(( blis_side == BLIS_LEFT ) && ( n0 != 1 ))
        {
            bli_cscalv_ex
            (
                conja,
                n0,
                (scomplex*)alpha,
                (scomplex*)b, cs_b,
                NULL,
                NULL
            );
            if(blis_diaga == BLIS_NONUNIT_DIAG)
            {
                scomplex inva = {1.0, 0.0};
		scomplex a_dup;
		/**
		 * For conjugate transpose and non-unit diagonal
		 * kernel, negating imaginary part of A.
		 * As the dimension of A is 1x1, there's going to
		 * be only one 1 element of A.
		 */
                if(*transa == 'C' && *diaga == 'N')
                {
                        a_dup.real = a->real;
                        a_dup.imag = a->imag * -1.0;
                }
                else
                {
			a_dup.real = a->real;
                        a_dup.imag = a->imag;
                }

#ifdef BLIS_ENABLE_TRSM_PREINVERSION
		bli_cinvscals(a_dup, inva)
#else
		inva.real = a_dup.real;
		inva.imag = a_dup.imag;
#endif
                for(dim_t indx = 0; indx < n0; indx ++)
                {
#ifdef BLIS_ENABLE_TRSM_PREINVERSION
			bli_cscals(inva ,b[indx * cs_b])
#else
			bli_cinvscals(inva, b[indx * cs_b])
#endif

                }
            }

	    AOCL_DTL_TRACE_EXIT(AOCL_DTL_LEVEL_INFO);
	    return;
        }
    }

    const struc_t struca = BLIS_TRIANGULAR;

    obj_t       alphao = BLIS_OBJECT_INITIALIZER_1X1;
    obj_t       ao     = BLIS_OBJECT_INITIALIZER;
    obj_t       bo     = BLIS_OBJECT_INITIALIZER;

    dim_t       mn0_a;

    bli_set_dim_with_side( blis_side, m0, n0, &mn0_a );

    bli_obj_init_finish_1x1( dt, (scomplex*)alpha, &alphao );

    bli_obj_init_finish( dt, mn0_a, mn0_a, (scomplex*)a, rs_a, cs_a, &ao );
    bli_obj_init_finish( dt, m0,    n0,    (scomplex*)b, rs_b, cs_b, &bo );

    bli_obj_set_uplo( blis_uploa, &ao );
    bli_obj_set_diag( blis_diaga, &ao );
    bli_obj_set_conjtrans( blis_transa, &ao );

    bli_obj_set_struc( struca, &ao );

#ifdef BLIS_ENABLE_SMALL_MATRIX_TRSM
    // This function is invoked on all architectures including 'generic'.
    // Non-AVX2+FMA3 platforms will use the kernels derived from the context.
    if (bli_cpuid_is_avx2fma3_supported() == TRUE)
    {
        /* bli_ztrsm_small is performing better existing native
        * implementations for [m,n]<=1000 for single thread.
        * In case of multithread when [m,n]<=128 single thread implementation
        * is doing better than native multithread */
        bool is_parallel = bli_thread_get_is_parallel();
        if((!is_parallel && m0<=1000 && n0<=1000) ||
           (is_parallel && (m0+n0)<320))
        {
            err_t status;
            status = bli_trsm_small
                    (
                        blis_side,
                        &alphao,
                        &ao,
                        &bo,
                        NULL,
                        NULL,
                        is_parallel
                    );
            if (status == BLIS_SUCCESS)
            {
                AOCL_DTL_TRACE_EXIT(AOCL_DTL_LEVEL_INFO);
                /* Finalize BLIS. */
                bli_finalize_auto();
                return;
            }
        }
    } // bli_cpuid_is_avx2fma3_supported
#endif

    bli_trsmnat
    (
        blis_side,
        &alphao,
        &ao,
        &bo,
        NULL,
        NULL
    );

    AOCL_DTL_TRACE_EXIT(AOCL_DTL_LEVEL_INFO)
    /* Finalize BLIS. */
    bli_finalize_auto();
}
#ifdef BLIS_ENABLE_BLAS
void ctrsm_
(
    const f77_char* side,
    const f77_char* uploa,
    const f77_char* transa,
    const f77_char* diaga,
    const f77_int*  m,
    const f77_int*  n,
    const scomplex*    alpha,
    const scomplex*    a, const f77_int* lda,
    scomplex*    b, const f77_int* ldb
)
{
    ctrsm_blis_impl ( side, uploa, transa, diaga, m, n, alpha, a, lda, b, ldb );
}

#endif<|MERGE_RESOLUTION|>--- conflicted
+++ resolved
@@ -1079,9 +1079,6 @@
                     break;
             }
         }
-<<<<<<< HEAD
-    } // bli_cpuid_is_avx_supported
-=======
 
 #ifdef BLIS_ENABLE_OPENMP
         if( (ker_ft == NULL) && (is_parallel) &&
@@ -1116,7 +1113,6 @@
             return;
         }
     } // bli_cpuid_is_avx2fma3_supported
->>>>>>> 4dcd51c9
 #endif// END of BLIS_ENABLE_SMALL_MATRIX_TRSM
 
     bli_trsmnat
