/*

   BLIS
   An object-based framework for developing high-performance BLAS-like
   libraries.

   Copyright (C) 2014, The University of Texas at Austin
   Copyright (C) 2019-2023, Advanced Micro Devices, Inc. All rights reserved.

   Redistribution and use in source and binary forms, with or without
   modification, are permitted provided that the following conditions are
   met:
    - Redistributions of source code must retain the above copyright
      notice, this list of conditions and the following disclaimer.
    - Redistributions in binary form must reproduce the above copyright
      notice, this list of conditions and the following disclaimer in the
      documentation and/or other materials provided with the distribution.
    - Neither the name(s) of the copyright holder(s) nor the names of its
      contributors may be used to endorse or promote products derived
      from this software without specific prior written permission.

   THIS SOFTWARE IS PROVIDED BY THE COPYRIGHT HOLDERS AND CONTRIBUTORS
   "AS IS" AND ANY EXPRESS OR IMPLIED WARRANTIES, INCLUDING, BUT NOT
   LIMITED TO, THE IMPLIED WARRANTIES OF MERCHANTABILITY AND FITNESS FOR
   A PARTICULAR PURPOSE ARE DISCLAIMED. IN NO EVENT SHALL THE COPYRIGHT
   HOLDER OR CONTRIBUTORS BE LIABLE FOR ANY DIRECT, INDIRECT, INCIDENTAL,
   SPECIAL, EXEMPLARY, OR CONSEQUENTIAL DAMAGES (INCLUDING, BUT NOT
   LIMITED TO, PROCUREMENT OF SUBSTITUTE GOODS OR SERVICES; LOSS OF USE,
   DATA, OR PROFITS; OR BUSINESS INTERRUPTION) HOWEVER CAUSED AND ON ANY
   THEORY OF LIABILITY, WHETHER IN CONTRACT, STRICT LIABILITY, OR TORT
   (INCLUDING NEGLIGENCE OR OTHERWISE) ARISING IN ANY WAY OUT OF THE USE
   OF THIS SOFTWARE, EVEN IF ADVISED OF THE POSSIBILITY OF SUCH DAMAGE.

*/

#include "blis.h"

//
// Define BLAS-to-BLIS interfaces.
//
#define ENABLE_INDUCED_METHOD 0
#ifdef BLIS_BLAS3_CALLS_TAPI

#undef  GENTFUNC
#define GENTFUNC( ftype, ch, blasname, blisname ) \
\
void PASTEF77S(ch,blasname) \
     ( \
       const f77_char* transa, \
       const f77_char* transb, \
       const f77_int*  m, \
       const f77_int*  n, \
       const f77_int*  k, \
       const ftype*    alpha, \
       const ftype*    a, const f77_int* lda, \
       const ftype*    b, const f77_int* ldb, \
       const ftype*    beta, \
         ftype*    c, const f77_int* ldc  \
     ) \
{ \
    trans_t blis_transa; \
    trans_t blis_transb; \
    dim_t   m0, n0, k0; \
    inc_t   rs_a, cs_a; \
    inc_t   rs_b, cs_b; \
    inc_t   rs_c, cs_c; \
\
    /* Initialize BLIS. */ \
    bli_init_auto(); \
\
    AOCL_DTL_TRACE_ENTRY(AOCL_DTL_LEVEL_TRACE_1); \
    AOCL_DTL_LOG_GEMM_INPUTS(AOCL_DTL_LEVEL_TRACE_1, *MKSTR(ch), *transa, *transb, *m, *n, *k, \
                (void*)alpha, *lda, *ldb, (void*)beta, *ldc); \
\
    /* Perform BLAS parameter checking. */ \
    PASTEBLACHK(blasname) \
    ( \
      MKSTR(ch), \
      MKSTR(blasname), \
      transa, \
      transb, \
      m, \
      n, \
      k, \
      lda, \
      ldb, \
      ldc  \
    ); \
\
    /* Quick return if possible. */ \
    if ( *m == 0 || *n == 0 || (( PASTEMAC(ch,eq0)( *alpha ) || *k == 0) \
       && PASTEMAC(ch,eq1)( *beta ) )) \
    { \
        AOCL_DTL_LOG_GEMM_STATS(AOCL_DTL_LEVEL_TRACE_1, *m, *n, *k); \
        AOCL_DTL_TRACE_EXIT(AOCL_DTL_LEVEL_TRACE_1); \
        /* Finalize BLIS. */ \
        bli_finalize_auto(); \
        return; \
    } \
\
    /* If alpha is zero scale C by beta and return early. */ \
    if( PASTEMAC(ch,eq0)( *alpha )) \
    { \
        bli_convert_blas_dim1(*m, m0); \
        bli_convert_blas_dim1(*n, n0); \
        const inc_t rs_c = 1; \
        const inc_t cs_c = *ldc; \
\
        PASTEMAC2(ch,scalm,_ex)( BLIS_NO_CONJUGATE, \
                   0, \
                   BLIS_NONUNIT_DIAG, \
                   BLIS_DENSE, \
                   m0, \
                   n0, \
                   (ftype*) beta, \
                   (ftype*) c, rs_c, cs_c, \
                   NULL, NULL \
                 ); \
\
        AOCL_DTL_LOG_GEMM_STATS(AOCL_DTL_LEVEL_TRACE_1, *m, *n, *k); \
        AOCL_DTL_TRACE_EXIT(AOCL_DTL_LEVEL_TRACE_1); \
        /* Finalize BLIS. */ \
        bli_finalize_auto(); \
        return; \
    } \
\
    /* Map BLAS chars to their corresponding BLIS enumerated type value. */ \
    bli_param_map_netlib_to_blis_trans( *transa, &blis_transa ); \
    bli_param_map_netlib_to_blis_trans( *transb, &blis_transb ); \
\
    /* Typecast BLAS integers to BLIS integers. */ \
    bli_convert_blas_dim1( *m, m0 ); \
    bli_convert_blas_dim1( *n, n0 ); \
    bli_convert_blas_dim1( *k, k0 ); \
\
    /* Set the row and column strides of the matrix operands. */ \
    rs_a = 1; \
    cs_a = *lda; \
    rs_b = 1; \
    cs_b = *ldb; \
    rs_c = 1; \
    cs_c = *ldc; \
\
    /* Call BLIS interface. */ \
    PASTEMAC2(ch,blisname,BLIS_TAPI_EX_SUF) \
    ( \
      blis_transa, \
      blis_transb, \
      m0, \
      n0, \
      k0, \
      (ftype*)alpha, \
      (ftype*)a, rs_a, cs_a, \
      (ftype*)b, rs_b, cs_b, \
      (ftype*)beta, \
      (ftype*)c, rs_c, cs_c, \
      NULL, \
      NULL  \
    ); \
\
    AOCL_DTL_LOG_GEMM_STATS(AOCL_DTL_LEVEL_TRACE_1, *m, *n, *k);\
    AOCL_DTL_TRACE_EXIT(AOCL_DTL_LEVEL_TRACE_1); \
    /* Finalize BLIS. */                 \
    bli_finalize_auto(); \
} \
\
IF_BLIS_ENABLE_BLAS(\
void PASTEF77(ch,blasname) \
     ( \
       const f77_char* transa, \
       const f77_char* transb, \
       const f77_int*  m, \
       const f77_int*  n, \
       const f77_int*  k, \
       const ftype*    alpha, \
       const ftype*    a, const f77_int* lda, \
       const ftype*    b, const f77_int* ldb, \
       const ftype*    beta, \
         ftype*    c, const f77_int* ldc  \
     ) \
{ \
    PASTEF77S(ch,blasname) ( transa, transb, m, n, k, alpha, a, lda, b, ldb, beta, c, ldc ); \
} \
)

#else

#undef  GENTFUNC
#define GENTFUNC( ftype, ch, blasname, blisname ) \
\
void PASTEF77S(ch,blasname) \
     ( \
       const f77_char* transa, \
       const f77_char* transb, \
       const f77_int*  m, \
       const f77_int*  n, \
       const f77_int*  k, \
       const ftype*    alpha, \
       const ftype*    a, const f77_int* lda, \
       const ftype*    b, const f77_int* ldb, \
       const ftype*    beta, \
         ftype*    c, const f77_int* ldc  \
     ) \
{ \
\
    trans_t blis_transa; \
    trans_t blis_transb; \
    dim_t   m0, n0, k0; \
\
    dim_t       m0_a, n0_a; \
    dim_t       m0_b, n0_b; \
\
    /* Initialize BLIS. */ \
    bli_init_auto(); \
\
    AOCL_DTL_TRACE_ENTRY(AOCL_DTL_LEVEL_TRACE_1); \
    AOCL_DTL_LOG_GEMM_INPUTS(AOCL_DTL_LEVEL_TRACE_1, *MKSTR(ch), *transa, *transb, *m, *n, *k, \
                (void*)alpha, *lda, *ldb, (void*)beta, *ldc); \
\
    /* Perform BLAS parameter checking. */ \
    PASTEBLACHK(blasname) \
    ( \
      MKSTR(ch), \
      MKSTR(blasname), \
      transa, \
      transb, \
      m, \
      n, \
      k, \
      lda, \
      ldb, \
      ldc  \
    ); \
\
    /* Quick return if possible. */ \
    if ( *m == 0 || *n == 0 || (( PASTEMAC(ch,eq0)( *alpha ) || *k == 0) \
       && PASTEMAC(ch,eq1)( *beta ) )) \
    { \
        AOCL_DTL_LOG_GEMM_STATS(AOCL_DTL_LEVEL_TRACE_1, *m, *n, *k); \
        AOCL_DTL_TRACE_EXIT(AOCL_DTL_LEVEL_TRACE_1); \
        /* Finalize BLIS. */ \
        bli_finalize_auto(); \
        return; \
    } \
\
    /* If alpha is zero scale C by beta and return early. */ \
    if( PASTEMAC(ch,eq0)( *alpha )) \
    { \
        bli_convert_blas_dim1(*m, m0); \
        bli_convert_blas_dim1(*n, n0); \
        const inc_t rs_c = 1; \
        const inc_t cs_c = *ldc; \
\
        PASTEMAC2(ch,scalm,_ex)( BLIS_NO_CONJUGATE, \
                   0, \
                   BLIS_NONUNIT_DIAG, \
                   BLIS_DENSE, \
                   m0, \
                   n0, \
                   (ftype*) beta, \
                   (ftype*) c, rs_c, cs_c, \
                   NULL, NULL \
                 ); \
\
        AOCL_DTL_LOG_GEMM_STATS(AOCL_DTL_LEVEL_TRACE_1, *m, *n, *k); \
        AOCL_DTL_TRACE_EXIT(AOCL_DTL_LEVEL_TRACE_1); \
        /* Finalize BLIS. */ \
        bli_finalize_auto(); \
        return; \
    } \
\
    /* Map BLAS chars to their corresponding BLIS enumerated type value. */ \
    bli_param_map_netlib_to_blis_trans( *transa, &blis_transa ); \
    bli_param_map_netlib_to_blis_trans( *transb, &blis_transb ); \
\
    /* Typecast BLAS integers to BLIS integers. */ \
    bli_convert_blas_dim1( *m, m0 ); \
    bli_convert_blas_dim1( *n, n0 ); \
    bli_convert_blas_dim1( *k, k0 ); \
\
    /* Set the row and column strides of the matrix operands. */ \
    const inc_t rs_a = 1; \
    const inc_t cs_a = *lda; \
    const inc_t rs_b = 1; \
    const inc_t cs_b = *ldb; \
    const inc_t rs_c = 1; \
    const inc_t cs_c = *ldc; \
\
    if( n0 == 1 ) \
    { \
        if(bli_is_notrans(blis_transa)) \
        { \
            PASTEMAC(ch,gemv_unf_var2)( \
                    BLIS_NO_TRANSPOSE, \
                    bli_extract_conj(blis_transb), \
                    m0, k0, \
                    (ftype*)alpha, \
                    (ftype*)a, rs_a, cs_a,\
                    (ftype*)b, bli_is_notrans(blis_transb)?rs_b:cs_b, \
                    (ftype*) beta, \
                    c, rs_c, \
                    NULL \
                    ); \
        } \
        else \
        { \
            PASTEMAC(ch,gemv_unf_var1)( \
                    blis_transa, \
                    bli_extract_conj(blis_transb), \
                    k0, m0, \
                    (ftype*)alpha, \
                    (ftype*)a, rs_a, cs_a, \
                    (ftype*)b, bli_is_notrans(blis_transb)?rs_b:cs_b, \
                    (ftype*)beta, \
                    c, rs_c, \
                    NULL \
                    ); \
        } \
        AOCL_DTL_LOG_GEMM_STATS(AOCL_DTL_LEVEL_TRACE_1, *m, *n, *k); \
        AOCL_DTL_TRACE_EXIT(AOCL_DTL_LEVEL_TRACE_1); \
        /* Finalize BLIS. */ \
        bli_finalize_auto(); \
        return; \
    } \
    else if( m0 == 1 ) \
    { \
        if(bli_is_notrans(blis_transb)) \
        { \
            PASTEMAC(ch,gemv_unf_var1)( \
                    blis_transb, \
                    bli_extract_conj(blis_transa), \
                    n0, k0, \
                    (ftype*)alpha, \
                    (ftype*)b, cs_b, rs_b, \
                    (ftype*)a, bli_is_notrans(blis_transa)?cs_a:rs_a, \
                    (ftype*)beta, \
                    c, cs_c, \
                    NULL \
                    ); \
        } \
        else \
        { \
            PASTEMAC(ch,gemv_unf_var2)( \
                    blis_transb, \
                    bli_extract_conj(blis_transa), \
                    k0, n0, \
                    (ftype*)alpha, \
                    (ftype*)b, cs_b, rs_b, \
                    (ftype*)a, bli_is_notrans(blis_transa)?cs_a:rs_a, \
                    (ftype*)beta, \
                    c, cs_c, \
                    NULL \
                    ); \
        } \
        AOCL_DTL_LOG_GEMM_STATS(AOCL_DTL_LEVEL_TRACE_1, *m, *n, *k); \
        AOCL_DTL_TRACE_EXIT(AOCL_DTL_LEVEL_TRACE_1); \
        /* Finalize BLIS. */ \
        bli_finalize_auto(); \
        return; \
    } \
\
    const num_t dt     = PASTEMAC(ch,type); \
\
    obj_t       alphao = BLIS_OBJECT_INITIALIZER_1X1; \
    obj_t       ao     = BLIS_OBJECT_INITIALIZER; \
    obj_t       bo     = BLIS_OBJECT_INITIALIZER; \
    obj_t       betao  = BLIS_OBJECT_INITIALIZER_1X1; \
    obj_t       co     = BLIS_OBJECT_INITIALIZER; \
\
    bli_set_dims_with_trans( blis_transa, m0, k0, &m0_a, &n0_a ); \
    bli_set_dims_with_trans( blis_transb, k0, n0, &m0_b, &n0_b ); \
\
    bli_obj_init_finish_1x1( dt, (ftype*)alpha, &alphao ); \
    bli_obj_init_finish_1x1( dt, (ftype*)beta,  &betao  ); \
\
    bli_obj_init_finish( dt, m0_a, n0_a, (ftype*)a, rs_a, cs_a, &ao ); \
    bli_obj_init_finish( dt, m0_b, n0_b, (ftype*)b, rs_b, cs_b, &bo ); \
    bli_obj_init_finish( dt, m0,   n0,   (ftype*)c, rs_c, cs_c, &co ); \
\
    bli_obj_set_conjtrans( blis_transa, &ao ); \
    bli_obj_set_conjtrans( blis_transb, &bo ); \
\
    PASTEMAC(blisname,BLIS_OAPI_EX_SUF) \
    ( \
      &alphao, \
      &ao, \
      &bo, \
      &betao, \
      &co, \
      NULL, \
      NULL  \
    ); \
\
    AOCL_DTL_LOG_GEMM_STATS(AOCL_DTL_LEVEL_TRACE_1, *m, *n, *k); \
    AOCL_DTL_TRACE_EXIT(AOCL_DTL_LEVEL_TRACE_1); \
    /* Finalize BLIS. */                 \
    bli_finalize_auto(); \
} \
\
IF_BLIS_ENABLE_BLAS(\
void PASTEF77(ch,blasname) \
     ( \
       const f77_char* transa, \
       const f77_char* transb, \
       const f77_int*  m, \
       const f77_int*  n, \
       const f77_int*  k, \
       const ftype*    alpha, \
       const ftype*    a, const f77_int* lda, \
       const ftype*    b, const f77_int* ldb, \
       const ftype*    beta, \
         ftype*    c, const f77_int* ldc  \
     ) \
{ \
    PASTEF77S(ch,blasname) ( transa, transb, m, n, k, alpha, a, lda, b, ldb, beta, c, ldc ); \
} \
)

#endif

void dgemm_blis_impl
(
    const f77_char* transa,
    const f77_char* transb,
    const f77_int* m,
    const f77_int* n,
    const f77_int* k,
    const double* alpha,
    const double* a, const f77_int* lda,
    const double* b, const f77_int* ldb,
    const double* beta,
    double* c, const f77_int* ldc
)
{
    trans_t blis_transa;
    trans_t blis_transb;
    dim_t   m0, n0, k0;

    /* Initialize BLIS. */
    bli_init_auto();

    AOCL_DTL_TRACE_ENTRY(AOCL_DTL_LEVEL_TRACE_1)
    AOCL_DTL_LOG_GEMM_INPUTS(AOCL_DTL_LEVEL_TRACE_1, *MKSTR(d), *transa, *transb, *m, *n, *k, \
                             (void*)alpha, *lda, *ldb, (void*)beta, *ldc);

    /* Perform BLAS parameter checking. */
    PASTEBLACHK(gemm)
      (
       MKSTR(d),
       MKSTR(gemm),
       transa,
       transb,
       m,
       n,
       k,
       lda,
       ldb,
       ldc
      );

    /* Quick return if possible. */
    if ( *m == 0 || *n == 0 || ((*alpha == 0.0 || *k == 0) && *beta == 1.0))
    {
        AOCL_DTL_LOG_GEMM_STATS(AOCL_DTL_LEVEL_TRACE_1, *m, *n, *k);
        AOCL_DTL_TRACE_EXIT(AOCL_DTL_LEVEL_TRACE_1);
        /* Finalize BLIS. */
        bli_finalize_auto();
        return;
    }

    /* If alpha is zero scale C by beta and return early. */
    if( PASTEMAC(d,eq0)( *alpha ))
    {
        bli_convert_blas_dim1(*m, m0);
        bli_convert_blas_dim1(*n, n0);
        const inc_t rs_c = 1;
        const inc_t cs_c = *ldc;

        PASTEMAC2(d,scalm,_ex)( BLIS_NO_CONJUGATE,
                   0,
                   BLIS_NONUNIT_DIAG,
                   BLIS_DENSE,
                   m0,
                   n0,
                   (double*) beta,
                   (double*) c, rs_c, cs_c,
                   NULL, NULL
                 );

        AOCL_DTL_LOG_GEMM_STATS(AOCL_DTL_LEVEL_TRACE_1, *m, *n, *k);
        AOCL_DTL_TRACE_EXIT(AOCL_DTL_LEVEL_TRACE_1);
        /* Finalize BLIS. */
        bli_finalize_auto();
        return;
    }

  /* Map BLAS chars to their corresponding BLIS enumerated type value. */
  bli_param_map_netlib_to_blis_trans(*transa, &blis_transa);
  bli_param_map_netlib_to_blis_trans(*transb, &blis_transb);

  /* Typecast BLAS integers to BLIS integers. */
  bli_convert_blas_dim1(*m, m0);
  bli_convert_blas_dim1(*n, n0);
  bli_convert_blas_dim1(*k, k0);


    /* Set the row and column strides of the matrix operands. */
    const inc_t rs_a = 1;
    const inc_t cs_a = *lda;
    const inc_t rs_b = 1;
    const inc_t cs_b = *ldb;
    const inc_t rs_c = 1;
    const inc_t cs_c = *ldc;

    // This function is invoked on all architectures including 'generic'.
    // Non-AVX2+FMA3 platforms will use the kernels derived from the context.
    if (bli_cpuid_is_avx2fma3_supported() == FALSE)
    {
        // This code is duplicated below, however we don't want to move it out of
        // this IF block as it will affect the performance on Zen architetures
        // Also this is temporary fix which will be replaced later.
        const num_t dt = BLIS_DOUBLE;

        obj_t alphao = BLIS_OBJECT_INITIALIZER_1X1;
        obj_t ao = BLIS_OBJECT_INITIALIZER;
        obj_t bo = BLIS_OBJECT_INITIALIZER;
        obj_t betao = BLIS_OBJECT_INITIALIZER_1X1;
        obj_t co = BLIS_OBJECT_INITIALIZER;

        dim_t m0_a, n0_a;
        dim_t m0_b, n0_b;

        bli_set_dims_with_trans(blis_transa, m0, k0, &m0_a, &n0_a);
        bli_set_dims_with_trans(blis_transb, k0, n0, &m0_b, &n0_b);

        bli_obj_init_finish_1x1(dt, (double *)alpha, &alphao);
        bli_obj_init_finish_1x1(dt, (double *)beta, &betao);

        bli_obj_init_finish(dt, m0_a, n0_a, (double *)a, rs_a, cs_a, &ao);
        bli_obj_init_finish(dt, m0_b, n0_b, (double *)b, rs_b, cs_b, &bo);
        bli_obj_init_finish(dt, m0, n0, (double *)c, rs_c, cs_c, &co);

        bli_obj_set_conjtrans(blis_transa, &ao);
        bli_obj_set_conjtrans(blis_transb, &bo);

        // Will call parallelized dgemm code - sup & native
        PASTEMAC(gemm, BLIS_OAPI_EX_SUF)
        (
            &alphao,
            &ao,
            &bo,
            &betao,
            &co,
            NULL,
            NULL
        );

        AOCL_DTL_LOG_GEMM_STATS(AOCL_DTL_LEVEL_TRACE_1, *m, *n, *k);
        AOCL_DTL_TRACE_EXIT(AOCL_DTL_LEVEL_TRACE_1);
        /* Finalize BLIS. */
        bli_finalize_auto();
        return;
    }

    if((k0 == 1) && bli_is_notrans(blis_transa) && bli_is_notrans(blis_transb))
    {
        bli_dgemm_8x6_avx2_k1_nn( m0, n0, k0,
                  (double*)alpha,
                  (double*)a, *lda,
                  (double*)b, *ldb,
                  (double*)beta,
                  c, *ldc
                );
        AOCL_DTL_LOG_GEMM_STATS(AOCL_DTL_LEVEL_TRACE_1, *m, *n, *k);
        AOCL_DTL_TRACE_EXIT(AOCL_DTL_LEVEL_TRACE_1);
        /* Finalize BLIS */
        bli_finalize_auto();
        return;
    }

    if (n0 == 1)
    {
        if (bli_is_notrans(blis_transa))
        {
            bli_dgemv_unf_var2(
            BLIS_NO_TRANSPOSE,
            bli_extract_conj(blis_transb),
            m0, k0,
            (double*)alpha,
            (double*)a, rs_a, cs_a,
            (double*)b, bli_is_notrans(blis_transb) ? rs_b : cs_b,
            (double*)beta,
            c, rs_c,
            ((void*)0)
            );
        }
        else
        {
            bli_dgemv_unf_var1(
            blis_transa,
            bli_extract_conj(blis_transb),
            k0, m0,
            (double*)alpha,
            (double*)a, rs_a, cs_a,
            (double*)b, bli_is_notrans(blis_transb) ? rs_b : cs_b,
            (double*)beta,
            c, rs_c,
            ((void*)0)
            );
        }

        AOCL_DTL_LOG_GEMM_STATS(AOCL_DTL_LEVEL_TRACE_1, *m, *n, *k);
        AOCL_DTL_TRACE_EXIT(AOCL_DTL_LEVEL_TRACE_1);
        /* Finalize BLIS */
        bli_finalize_auto();
        return;
    }
    else if (m0 == 1)
    {
        if (bli_is_notrans(blis_transb))
        {
            bli_dgemv_unf_var1(
            blis_transb,
            bli_extract_conj(blis_transa),
            n0, k0,
            (double*)alpha,
            (double*)b, cs_b, rs_b,
            (double*)a, bli_is_notrans(blis_transa) ? cs_a : rs_a,
            (double*)beta,
            c, cs_c,
            ((void*)0)
            );
        }
        else
        {
            bli_dgemv_unf_var2(
            blis_transb,
            bli_extract_conj(blis_transa),
            k0, n0,
            (double*)alpha,
            (double*)b, cs_b, rs_b,
            (double*)a, bli_is_notrans(blis_transa) ? cs_a : rs_a,
            (double*)beta,
            c, cs_c,
            ((void*)0)
            );
        }
        AOCL_DTL_LOG_GEMM_STATS(AOCL_DTL_LEVEL_TRACE_1, *m, *n, *k);
        AOCL_DTL_TRACE_EXIT(AOCL_DTL_LEVEL_TRACE_1);
        /* Finalize BLIS */
        bli_finalize_auto();
        return;
    }

    const num_t dt = BLIS_DOUBLE;

    obj_t       alphao = BLIS_OBJECT_INITIALIZER_1X1;
    obj_t       ao = BLIS_OBJECT_INITIALIZER;
    obj_t       bo = BLIS_OBJECT_INITIALIZER;
    obj_t       betao = BLIS_OBJECT_INITIALIZER_1X1;
    obj_t       co = BLIS_OBJECT_INITIALIZER;

    dim_t       m0_a, n0_a;
    dim_t       m0_b, n0_b;

    bli_set_dims_with_trans(blis_transa, m0, k0, &m0_a, &n0_a);
    bli_set_dims_with_trans(blis_transb, k0, n0, &m0_b, &n0_b);

    bli_obj_init_finish_1x1(dt, (double*)alpha, &alphao);
    bli_obj_init_finish_1x1(dt, (double*)beta, &betao);

    bli_obj_init_finish(dt, m0_a, n0_a, (double*)a, rs_a, cs_a, &ao);
    bli_obj_init_finish(dt, m0_b, n0_b, (double*)b, rs_b, cs_b, &bo);
    bli_obj_init_finish(dt, m0, n0, (double*)c, rs_c, cs_c, &co);

    bli_obj_set_conjtrans(blis_transa, &ao);
    bli_obj_set_conjtrans(blis_transb, &bo);

    //cntx_t* cntx = bli_gks_query_cntx();
    //dim_t nt = bli_thread_get_num_threads(); // get number of threads
    bool is_parallel = bli_thread_get_is_parallel(); // Check if parallel dgemm is invoked.

#ifdef AOCL_DYNAMIC
    //For smaller sizes dgemm_small is performing better
    if (is_parallel && (((m0 >32) || (n0>32) || (k0>32)) && ((m0+n0+k0)>150)) )
#else
    if (is_parallel)
#endif
    {
        // Will call parallelized dgemm code - sup & native
        PASTEMAC(gemm, BLIS_OAPI_EX_SUF)
        (
            &alphao,
            &ao,
            &bo,
            &betao,
            &co,
            NULL,
            NULL
            );
        AOCL_DTL_LOG_GEMM_STATS(AOCL_DTL_LEVEL_TRACE_1, *m, *n, *k);

        AOCL_DTL_TRACE_EXIT(AOCL_DTL_LEVEL_TRACE_1);
        /* Finalize BLIS. */
        bli_finalize_auto();
        return;
    }

// The code below will be called when number of threads = 1.

#ifdef BLIS_ENABLE_SMALL_MATRIX

    if(((m0 == n0) && (m0 < 400) && (k0 < 1000)) ||
	( (m0 != n0) && (( ((m0 + n0 -k0) < 1500) &&
	((m0 + k0-n0) < 1500) && ((n0 + k0-m0) < 1500) ) ||
	((n0 <= 100) && (k0 <=100)))))
      {
    err_t status = BLIS_FAILURE;
    if (bli_is_notrans(blis_transa))
      {
        status =  bli_dgemm_small( &alphao,
                       &ao,
                       &bo,
                       &betao,
                       &co,
                       NULL, //cntx,
                       NULL
                       );
      }
    else
      {
        status =  bli_dgemm_small_At ( &alphao,
                               &ao,
                               &bo,
                               &betao,
                               &co,
                               NULL, //cntx,
                               NULL
                             );
      }

    if (status == BLIS_SUCCESS)
      {
        AOCL_DTL_LOG_GEMM_STATS(AOCL_DTL_LEVEL_TRACE_1, *m, *n, *k);
        AOCL_DTL_TRACE_EXIT(AOCL_DTL_LEVEL_TRACE_1);
        /* Finalize BLIS. */
        bli_finalize_auto();
        return;
      }
      }

#endif //#ifdef BLIS_ENABLE_SMALL_MATRIX

    err_t status = bli_gemmsup(&alphao, &ao, &bo, &betao, &co, NULL, NULL);
    if (status == BLIS_SUCCESS)
    {
        AOCL_DTL_LOG_GEMM_STATS(AOCL_DTL_LEVEL_TRACE_1, *m, *n, *k);
        AOCL_DTL_TRACE_EXIT(AOCL_DTL_LEVEL_TRACE_1);
        /* Finalize BLIS */
        bli_finalize_auto();
        return;
    }

    // fall back on native path when dgemm is not handled in sup path.
    bli_gemmnat(&alphao, &ao, &bo, &betao, &co, NULL, NULL);


    /* PASTEMAC(gemm, BLIS_OAPI_EX_SUF) */
    /*  ( */
    /*      &alphao, */
    /*      &ao, */
    /*      &bo, */
    /*      &betao, */
    /*      &co, */
    /*      NULL, */
    /*      NULL */
    /*   ); */

    AOCL_DTL_LOG_GEMM_STATS(AOCL_DTL_LEVEL_TRACE_1, *m, *n, *k);
    AOCL_DTL_TRACE_EXIT(AOCL_DTL_LEVEL_TRACE_1);
    /* Finalize BLIS. */
    bli_finalize_auto();
} // end of dgemm_
#ifdef BLIS_ENABLE_BLAS
void dgemm_
(
    const f77_char* transa,
    const f77_char* transb,
    const f77_int* m,
    const f77_int* n,
    const f77_int* k,
    const double* alpha,
    const double* a, const f77_int* lda,
    const double* b, const f77_int* ldb,
    const double* beta,
    double* c, const f77_int* ldc
)
{
    dgemm_blis_impl(transa, transb, m, n, k, alpha, a, lda, b, ldb, beta, c, ldc);
}
#endif
void zgemm_blis_impl
     (
       const f77_char* transa,
       const f77_char* transb,
       const f77_int*  m,
       const f77_int*  n,
       const f77_int*  k,
       const dcomplex*    alpha,
       const dcomplex*    a, const f77_int* lda,
       const dcomplex*    b, const f77_int* ldb,
       const dcomplex*    beta,
             dcomplex*    c, const f77_int* ldc
     )
{
    trans_t blis_transa;
    trans_t blis_transb;
    dim_t   m0, n0, k0;

    /* Initialize BLIS. */
    bli_init_auto();

    AOCL_DTL_TRACE_ENTRY(AOCL_DTL_LEVEL_TRACE_1)
    AOCL_DTL_LOG_GEMM_INPUTS(AOCL_DTL_LEVEL_TRACE_1, *MKSTR(z), *transa, *transb, *m, *n, *k,
        (void*)alpha, *lda, *ldb, (void*)beta, *ldc);

    /* Perform BLAS parameter checking. */
    PASTEBLACHK(gemm)
    (
      MKSTR(z),
      MKSTR(gemm),
      transa,
      transb,
      m,
      n,
      k,
      lda,
      ldb,
      ldc
    );

    /* Quick return if possible. */
    if ( *m == 0 || *n == 0 || (( PASTEMAC(z,eq0)( *alpha ) || *k == 0)
       && PASTEMAC(z,eq1)( *beta ) ))
    {
        AOCL_DTL_LOG_GEMM_STATS(AOCL_DTL_LEVEL_TRACE_1, *m, *n, *k);
        AOCL_DTL_TRACE_EXIT(AOCL_DTL_LEVEL_TRACE_1);
        /* Finalize BLIS. */
        bli_finalize_auto();
        return;
    }

    /* If alpha is zero scale C by beta and return early. */
    if( PASTEMAC(z,eq0)( *alpha ))
    {
        bli_convert_blas_dim1(*m, m0);
        bli_convert_blas_dim1(*n, n0);
        const inc_t rs_c = 1;
        const inc_t cs_c = *ldc;

        PASTEMAC2(z,scalm,_ex)( BLIS_NO_CONJUGATE,
                   0,
                   BLIS_NONUNIT_DIAG,
                   BLIS_DENSE,
                   m0,
                   n0,
                   (dcomplex*) beta,
                   (dcomplex*) c, rs_c, cs_c,
                   NULL, NULL
                 );

        AOCL_DTL_LOG_GEMM_STATS(AOCL_DTL_LEVEL_TRACE_1, *m, *n, *k);
        AOCL_DTL_TRACE_EXIT(AOCL_DTL_LEVEL_TRACE_1);
        /* Finalize BLIS. */
        bli_finalize_auto();
        return;
    }

    /* Map BLAS chars to their corresponding BLIS enumerated type value. */
    bli_param_map_netlib_to_blis_trans( *transa, &blis_transa );
    bli_param_map_netlib_to_blis_trans( *transb, &blis_transb );

    /* Typecast BLAS integers to BLIS integers. */
    bli_convert_blas_dim1( *m, m0 );
    bli_convert_blas_dim1( *n, n0 );
    bli_convert_blas_dim1( *k, k0 );

    /* Set the row and column strides of the matrix operands. */
    const inc_t rs_a = 1;
    const inc_t cs_a = *lda;
    const inc_t rs_b = 1;
    const inc_t cs_b = *ldb;
    const inc_t rs_c = 1;
    const inc_t cs_c = *ldc;

    const num_t dt     = BLIS_DCOMPLEX;

    obj_t       alphao = BLIS_OBJECT_INITIALIZER_1X1;
    obj_t       ao     = BLIS_OBJECT_INITIALIZER;
    obj_t       bo     = BLIS_OBJECT_INITIALIZER;
    obj_t       betao  = BLIS_OBJECT_INITIALIZER_1X1;
    obj_t       co     = BLIS_OBJECT_INITIALIZER;

    dim_t       m0_a, n0_a;
    dim_t       m0_b, n0_b;

    bli_set_dims_with_trans( blis_transa, m0, k0, &m0_a, &n0_a );
    bli_set_dims_with_trans( blis_transb, k0, n0, &m0_b, &n0_b );

    bli_obj_init_finish_1x1( dt, (dcomplex*)alpha, &alphao );
    bli_obj_init_finish_1x1( dt, (dcomplex*)beta,  &betao  );

    bli_obj_init_finish( dt, m0_a, n0_a, (dcomplex*)a, rs_a, cs_a, &ao );
    bli_obj_init_finish( dt, m0_b, n0_b, (dcomplex*)b, rs_b, cs_b, &bo );
    bli_obj_init_finish( dt, m0,   n0,   (dcomplex*)c, rs_c, cs_c, &co );

    bli_obj_set_conjtrans( blis_transa, &ao );
    bli_obj_set_conjtrans( blis_transb, &bo );

    // default instance performance tuning is done in zgemm.
    // Single instance tuning is done based on env set.
    //dim_t single_instance = bli_env_get_var( "BLIS_SINGLE_INSTANCE", -1 );

    //dim_t nt = bli_thread_get_num_threads(); // get number of threads
    bool is_parallel = bli_thread_get_is_parallel(); // Check if parallel zgemm is invoked.

    // This function is invoked on all architectures including 'generic'.
    // Non-AVX2+FMA3 platforms will use the kernels derived from the context.
    if (bli_cpuid_is_avx2fma3_supported() == FALSE)
    {

        // Will call parallelized zgemm code - sup & native
        PASTEMAC(gemm, BLIS_OAPI_EX_SUF)
        (
            &alphao,
            &ao,
            &bo,
            &betao,
            &co,
            NULL,
            NULL
        );

        AOCL_DTL_LOG_GEMM_STATS(AOCL_DTL_LEVEL_TRACE_1, *m, *n, *k);
        AOCL_DTL_TRACE_EXIT(AOCL_DTL_LEVEL_TRACE_1);
        /* Finalize BLIS. */
        bli_finalize_auto();
        return;
    }

    /*
    Invoking the API for input sizes with k=1.
    - For single thread, the API has no constraints before invoking.
    - For multiple threads, the constraint is that m and n should individually be less than 128.
    */
    if((k0 == 1) && ((!is_parallel) || ((is_parallel) && (m0 < 128) && (n0 < 128)))
        && bli_is_notrans(blis_transa)
        && bli_is_notrans(blis_transb))
    {
        bli_zgemm_4x6_avx2_k1_nn( m0, n0, k0,
                            (dcomplex*)alpha,
                            (dcomplex*)a, *lda,
                            (dcomplex*)b, *ldb,
                            (dcomplex*)beta,
                            c, *ldc);
        AOCL_DTL_LOG_GEMM_STATS(AOCL_DTL_LEVEL_TRACE_1, *m, *n, *k);
        AOCL_DTL_TRACE_EXIT(AOCL_DTL_LEVEL_TRACE_1);
        /* Finalize BLIS */
        bli_finalize_auto();
        return;
    }

    /* Call Gemv when m/n=1 */
    if (n0 == 1)
    {
        if (bli_is_notrans(blis_transa))
        {
            bli_zgemv_unf_var2(
                BLIS_NO_TRANSPOSE,
                bli_extract_conj(blis_transb),
                m0, k0,
                (dcomplex *)alpha,
                (dcomplex *)a, rs_a, cs_a,
                (dcomplex *)b, bli_is_notrans(blis_transb) ? rs_b : cs_b,
                (dcomplex *)beta,
                c, rs_c,
                ((void *)0));
            AOCL_DTL_LOG_GEMM_STATS(AOCL_DTL_LEVEL_TRACE_1, *m, *n, *k);
            AOCL_DTL_TRACE_EXIT(AOCL_DTL_LEVEL_TRACE_1);
            /* Finalize BLIS. */
            bli_finalize_auto();
            return;
        }
    }
    else if (m0 == 1)
    {
        if (bli_is_trans(blis_transb))
        {
            bli_zgemv_unf_var2(
                blis_transb,
                bli_extract_conj(blis_transa),
                k0, n0,
                (dcomplex *)alpha,
                (dcomplex *)b, cs_b, rs_b,
                (dcomplex *)a, bli_is_notrans(blis_transa) ? cs_a : rs_a,
                (dcomplex *)beta,
                c, cs_c,
                ((void *)0));
            AOCL_DTL_LOG_GEMM_STATS(AOCL_DTL_LEVEL_TRACE_1, *m, *n, *k);
            AOCL_DTL_TRACE_EXIT(AOCL_DTL_LEVEL_TRACE_1);
            /* Finalize BLIS. */
            bli_finalize_auto();
            return;
        }
    }

#ifdef BLIS_ENABLE_SMALL_MATRIX

<<<<<<< HEAD
    if (((nt == 0) && ((m0 <= 512) && (n0 <= 512) && (k0 <= 512))) ||
        ((nt == 1) && (((m0 <= 32) || (n0 <= 32) || (k0 <= 32)) && ((m0 + n0 + k0) <= 100))))
=======
    if (((!is_parallel) && (((m0*k0) <= 16384) || ((n0*k0) <= 16384))) ||
        ((is_parallel) && (((m0 <= 32) || (n0 <= 32) || (k0 <= 32)) && ((m0 + n0 + k0) <= 100))))
>>>>>>> 4dcd51c9
    {
        err_t status = BLIS_NOT_YET_IMPLEMENTED;
        if (bli_is_notrans(blis_transa))
        {
            status = bli_zgemm_small(&alphao,
                                    &ao,
                                    &bo,
                                    &betao,
                                    &co,
                                    NULL, //cntx,
                                    NULL
                                    );
        }
        else
        {
            status = bli_zgemm_small_At(&alphao,
                                        &ao,
                                        &bo,
                                        &betao,
                                        &co,
                                        NULL, //cntx,
                                        NULL
                                        );
        }

        if (status == BLIS_SUCCESS)
        {
            AOCL_DTL_LOG_GEMM_STATS(AOCL_DTL_LEVEL_TRACE_1, *m, *n, *k);
            AOCL_DTL_TRACE_EXIT(AOCL_DTL_LEVEL_TRACE_1);
            /* Finalize BLIS. */
            bli_finalize_auto();
            return;
        }
    }
#endif
<<<<<<< HEAD

    // disabling sup path for single thread in zgemm until further tuning.
    if (nt == 1)
    {
        err_t status = bli_gemmsup(&alphao, &ao, &bo, &betao, &co, NULL, NULL);
        if (status == BLIS_SUCCESS)
        {
            AOCL_DTL_LOG_GEMM_STATS(AOCL_DTL_LEVEL_TRACE_1, *m, *n, *k);
            AOCL_DTL_TRACE_EXIT(AOCL_DTL_LEVEL_TRACE_1)
            return;
        }
=======
 
    err_t status = bli_gemmsup(&alphao, &ao, &bo, &betao, &co, NULL, NULL);
    if (status == BLIS_SUCCESS)
    {
        AOCL_DTL_LOG_GEMM_STATS(AOCL_DTL_LEVEL_TRACE_1, *m, *n, *k);
        AOCL_DTL_TRACE_EXIT(AOCL_DTL_LEVEL_TRACE_1);
        /* Finalize BLIS. */
        bli_finalize_auto();
        return;
>>>>>>> 4dcd51c9
    }

    // fall back on native path when zgemm is not handled in sup path.
    bli_gemmnat(&alphao, &ao, &bo, &betao, &co, NULL, NULL);

    AOCL_DTL_LOG_GEMM_STATS(AOCL_DTL_LEVEL_TRACE_1, *m, *n, *k);
    AOCL_DTL_TRACE_EXIT(AOCL_DTL_LEVEL_TRACE_1);
    /* Finalize BLIS. */
    bli_finalize_auto();
}// end of zgemm_
#ifdef BLIS_ENABLE_BLAS
void zgemm_
     (
       const f77_char* transa,
       const f77_char* transb,
       const f77_int*  m,
       const f77_int*  n,
       const f77_int*  k,
       const dcomplex*    alpha,
       const dcomplex*    a, const f77_int* lda,
       const dcomplex*    b, const f77_int* ldb,
       const dcomplex*    beta,
             dcomplex*    c, const f77_int* ldc
     )
{
    zgemm_blis_impl(transa, transb, m, n, k, alpha, a, lda, b, ldb, beta, c, ldc);
}
#endif
INSERT_GENTFUNC_BLAS_SC( gemm, gemm )

void dzgemm_blis_impl
     (
       const f77_char* transa,
       const f77_char* transb,
       const f77_int*  m,
       const f77_int*  n,
       const f77_int*  k,
       const dcomplex*    alpha,
       const double*    a, const f77_int* lda,
       const dcomplex*    b, const f77_int* ldb,
       const dcomplex*    beta,
             dcomplex*    c, const f77_int* ldc
     )
{

  trans_t blis_transa;
  trans_t blis_transb;
  dim_t   m0, n0, k0;

  /* Initialize BLIS. */
  bli_init_auto();

  AOCL_DTL_TRACE_ENTRY(AOCL_DTL_LEVEL_TRACE_1)
  AOCL_DTL_LOG_GEMM_INPUTS(AOCL_DTL_LEVEL_TRACE_1, *MKSTR(z), *transa, *transb, *m, *n, *k,
                (void*)alpha, *lda, *ldb, (void*)beta, *ldc);

  /* Perform BLAS parameter checking. */
    PASTEBLACHK(gemm)
    (
      MKSTR(z),
      MKSTR(gemm),
      transa,
      transb,
      m,
      n,
      k,
      lda,
      ldb,
      ldc
    );

    /* Quick return if possible. */
    if ( *m == 0 || *n == 0 || (( PASTEMAC(z,eq0)( *alpha ) || *k == 0)
       && PASTEMAC(z,eq1)( *beta ) ))
    {
        AOCL_DTL_LOG_GEMM_STATS(AOCL_DTL_LEVEL_TRACE_1, *m, *n, *k);
        AOCL_DTL_TRACE_EXIT(AOCL_DTL_LEVEL_TRACE_1);
        /* Finalize BLIS. */
        bli_finalize_auto();
        return;
    }

    /* If alpha is zero scale C by beta and return early. */
    if( PASTEMAC(z,eq0)( *alpha ))
    {
        bli_convert_blas_dim1(*m, m0);
        bli_convert_blas_dim1(*n, n0);
        const inc_t rs_c = 1;
        const inc_t cs_c = *ldc;

        PASTEMAC2(z,scalm,_ex)( BLIS_NO_CONJUGATE,
                   0,
                   BLIS_NONUNIT_DIAG,
                   BLIS_DENSE,
                   m0,
                   n0,
                   (dcomplex*) beta,
                   (dcomplex*) c, rs_c, cs_c,
                   NULL, NULL
                 );

        AOCL_DTL_LOG_GEMM_STATS(AOCL_DTL_LEVEL_TRACE_1, *m, *n, *k);
        AOCL_DTL_TRACE_EXIT(AOCL_DTL_LEVEL_TRACE_1);
        /* Finalize BLIS. */
        bli_finalize_auto();
        return;
    }

    /* Map BLAS chars to their corresponding BLIS enumerated type value. */
    bli_param_map_netlib_to_blis_trans( *transa, &blis_transa );
    bli_param_map_netlib_to_blis_trans( *transb, &blis_transb );

    /* Typecast BLAS integers to BLIS integers. */
    bli_convert_blas_dim1( *m, m0 );
    bli_convert_blas_dim1( *n, n0 );
    bli_convert_blas_dim1( *k, k0 );

    /* Set the row and column strides of the matrix operands. */
    const inc_t rs_a = 1;
    const inc_t cs_a = *lda;
    const inc_t rs_b = 1;
    const inc_t cs_b = *ldb;
    const inc_t rs_c = 1;
    const inc_t cs_c = *ldc;

    const num_t dt     = BLIS_DCOMPLEX;
    const num_t dt_a   = BLIS_DOUBLE;

    obj_t       alphao = BLIS_OBJECT_INITIALIZER_1X1;
    obj_t       ao     = BLIS_OBJECT_INITIALIZER;
    obj_t       bo     = BLIS_OBJECT_INITIALIZER;
    obj_t       betao  = BLIS_OBJECT_INITIALIZER_1X1;
    obj_t       co     = BLIS_OBJECT_INITIALIZER;

    dim_t       m0_a, n0_a;
    dim_t       m0_b, n0_b;

    bli_set_dims_with_trans( blis_transa, m0, k0, &m0_a, &n0_a );
    bli_set_dims_with_trans( blis_transb, k0, n0, &m0_b, &n0_b );

    bli_obj_init_finish_1x1( dt, (dcomplex*)alpha, &alphao );
    bli_obj_init_finish_1x1( dt, (dcomplex*)beta,  &betao  );

    bli_obj_init_finish( dt_a, m0_a, n0_a, (double*)a, rs_a, cs_a, &ao );
    bli_obj_init_finish( dt, m0_b, n0_b, (dcomplex*)b, rs_b, cs_b, &bo );
    bli_obj_init_finish( dt, m0,   n0,   (dcomplex*)c, rs_c, cs_c, &co );

    bli_obj_set_conjtrans( blis_transa, &ao );
    bli_obj_set_conjtrans( blis_transb, &bo );

    // fall back on native path when zgemm is not handled in sup path.
    bli_gemmnat(&alphao, &ao, &bo, &betao, &co, NULL, NULL);

    AOCL_DTL_LOG_GEMM_STATS(AOCL_DTL_LEVEL_TRACE_1, *m, *n, *k);
    AOCL_DTL_TRACE_EXIT(AOCL_DTL_LEVEL_TRACE_1);
    /* Finalize BLIS. */
    bli_finalize_auto();
}// end of dzgemm_
#ifdef BLIS_ENABLE_BLAS
void dzgemm_
     (
       const f77_char* transa,
       const f77_char* transb,
       const f77_int*  m,
       const f77_int*  n,
       const f77_int*  k,
       const dcomplex*    alpha,
       const double*    a, const f77_int* lda,
       const dcomplex*    b, const f77_int* ldb,
       const dcomplex*    beta,
             dcomplex*    c, const f77_int* ldc
     )
{
    dzgemm_blis_impl( transa, transb, m, n, k, alpha, a, lda, b, ldb, beta, c, ldc );
}
#endif<|MERGE_RESOLUTION|>--- conflicted
+++ resolved
@@ -1016,13 +1016,8 @@
 
 #ifdef BLIS_ENABLE_SMALL_MATRIX
 
-<<<<<<< HEAD
-    if (((nt == 0) && ((m0 <= 512) && (n0 <= 512) && (k0 <= 512))) ||
-        ((nt == 1) && (((m0 <= 32) || (n0 <= 32) || (k0 <= 32)) && ((m0 + n0 + k0) <= 100))))
-=======
     if (((!is_parallel) && (((m0*k0) <= 16384) || ((n0*k0) <= 16384))) ||
         ((is_parallel) && (((m0 <= 32) || (n0 <= 32) || (k0 <= 32)) && ((m0 + n0 + k0) <= 100))))
->>>>>>> 4dcd51c9
     {
         err_t status = BLIS_NOT_YET_IMPLEMENTED;
         if (bli_is_notrans(blis_transa))
@@ -1058,19 +1053,6 @@
         }
     }
 #endif
-<<<<<<< HEAD
-
-    // disabling sup path for single thread in zgemm until further tuning.
-    if (nt == 1)
-    {
-        err_t status = bli_gemmsup(&alphao, &ao, &bo, &betao, &co, NULL, NULL);
-        if (status == BLIS_SUCCESS)
-        {
-            AOCL_DTL_LOG_GEMM_STATS(AOCL_DTL_LEVEL_TRACE_1, *m, *n, *k);
-            AOCL_DTL_TRACE_EXIT(AOCL_DTL_LEVEL_TRACE_1)
-            return;
-        }
-=======
  
     err_t status = bli_gemmsup(&alphao, &ao, &bo, &betao, &co, NULL, NULL);
     if (status == BLIS_SUCCESS)
@@ -1080,7 +1062,6 @@
         /* Finalize BLIS. */
         bli_finalize_auto();
         return;
->>>>>>> 4dcd51c9
     }
 
     // fall back on native path when zgemm is not handled in sup path.
