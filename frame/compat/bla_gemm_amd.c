/*

   BLIS
   An object-based framework for developing high-performance BLAS-like
   libraries.

   Copyright (C) 2014, The University of Texas at Austin
   Copyright (C) 2019 - 2023, Advanced Micro Devices, Inc. All rights reserved.

   Redistribution and use in source and binary forms, with or without
   modification, are permitted provided that the following conditions are
   met:
    - Redistributions of source code must retain the above copyright
      notice, this list of conditions and the following disclaimer.
    - Redistributions in binary form must reproduce the above copyright
      notice, this list of conditions and the following disclaimer in the
      documentation and/or other materials provided with the distribution.
    - Neither the name(s) of the copyright holder(s) nor the names of its
      contributors may be used to endorse or promote products derived
      from this software without specific prior written permission.

   THIS SOFTWARE IS PROVIDED BY THE COPYRIGHT HOLDERS AND CONTRIBUTORS
   "AS IS" AND ANY EXPRESS OR IMPLIED WARRANTIES, INCLUDING, BUT NOT
   LIMITED TO, THE IMPLIED WARRANTIES OF MERCHANTABILITY AND FITNESS FOR
   A PARTICULAR PURPOSE ARE DISCLAIMED. IN NO EVENT SHALL THE COPYRIGHT
   HOLDER OR CONTRIBUTORS BE LIABLE FOR ANY DIRECT, INDIRECT, INCIDENTAL,
   SPECIAL, EXEMPLARY, OR CONSEQUENTIAL DAMAGES (INCLUDING, BUT NOT
   LIMITED TO, PROCUREMENT OF SUBSTITUTE GOODS OR SERVICES; LOSS OF USE,
   DATA, OR PROFITS; OR BUSINESS INTERRUPTION) HOWEVER CAUSED AND ON ANY
   THEORY OF LIABILITY, WHETHER IN CONTRACT, STRICT LIABILITY, OR TORT
   (INCLUDING NEGLIGENCE OR OTHERWISE) ARISING IN ANY WAY OUT OF THE USE
   OF THIS SOFTWARE, EVEN IF ADVISED OF THE POSSIBILITY OF SUCH DAMAGE.

*/

#include "blis.h"

//
// Define BLAS-to-BLIS interfaces.
//
#if defined(BLIS_KERNELS_ZEN4)

    #define GEMM_BLIS_IMPL(ch, blasname) \
        PASTEF77S(ch,blasname) ( transa, transb, m, n, k, alpha, a, lda, b, ldb, beta, c, ldc ); \
        arch_t id = bli_arch_query_id(); \
        if (id == BLIS_ARCH_ZEN4) \
        { \
            bli_zero_zmm(); \
        } \

#else

    #define GEMM_BLIS_IMPL(ch, blasname) \
        PASTEF77S(ch,blasname) ( transa, transb, m, n, k, alpha, a, lda, b, ldb, beta, c, ldc ); \

#endif


#define ENABLE_INDUCED_METHOD 0
#ifdef BLIS_BLAS3_CALLS_TAPI

#undef  GENTFUNC
#define GENTFUNC( ftype, ch, blasname, blisname ) \
\
void PASTEF77S(ch,blasname) \
     ( \
       const f77_char* transa, \
       const f77_char* transb, \
       const f77_int*  m, \
       const f77_int*  n, \
       const f77_int*  k, \
       const ftype*    alpha, \
       const ftype*    a, const f77_int* lda, \
       const ftype*    b, const f77_int* ldb, \
       const ftype*    beta, \
         ftype*    c, const f77_int* ldc  \
     ) \
{ \
    trans_t blis_transa; \
    trans_t blis_transb; \
    dim_t   m0, n0, k0; \
    inc_t   rs_a, cs_a; \
    inc_t   rs_b, cs_b; \
    inc_t   rs_c, cs_c; \
\
    /* Initialize BLIS. */ \
    bli_init_auto(); \
\
    AOCL_DTL_TRACE_ENTRY(AOCL_DTL_LEVEL_TRACE_1); \
    AOCL_DTL_LOG_GEMM_INPUTS(AOCL_DTL_LEVEL_TRACE_1, *MKSTR(ch), *transa, *transb, *m, *n, *k, \
                (void*)alpha, *lda, *ldb, (void*)beta, *ldc); \
\
    /* Perform BLAS parameter checking. */ \
    PASTEBLACHK(blasname) \
    ( \
      MKSTR(ch), \
      MKSTR(blasname), \
      transa, \
      transb, \
      m, \
      n, \
      k, \
      lda, \
      ldb, \
      ldc  \
    ); \
\
    /* Quick return if possible. */ \
    if ( *m == 0 || *n == 0 || (( PASTEMAC(ch,eq0)( *alpha ) || *k == 0) \
       && PASTEMAC(ch,eq1)( *beta ) )) \
    { \
        AOCL_DTL_LOG_GEMM_STATS(AOCL_DTL_LEVEL_TRACE_1, *MKSTR(ch), *m, *n, *k); \
        AOCL_DTL_TRACE_EXIT(AOCL_DTL_LEVEL_TRACE_1); \
        /* Finalize BLIS. */ \
        bli_finalize_auto(); \
        return; \
    } \
\
    /* If alpha is zero scale C by beta and return early. */ \
    if( PASTEMAC(ch,eq0)( *alpha )) \
    { \
        bli_convert_blas_dim1(*m, m0); \
        bli_convert_blas_dim1(*n, n0); \
        const inc_t rs_c = 1; \
        const inc_t cs_c = *ldc; \
\
        PASTEMAC2(ch,scalm,_ex)( BLIS_NO_CONJUGATE, \
                   0, \
                   BLIS_NONUNIT_DIAG, \
                   BLIS_DENSE, \
                   m0, \
                   n0, \
                   (ftype*) beta, \
                   (ftype*) c, rs_c, cs_c, \
                   NULL, NULL \
                 ); \
\
        AOCL_DTL_LOG_GEMM_STATS(AOCL_DTL_LEVEL_TRACE_1, *MKSTR(ch), *m, *n, *k); \
        AOCL_DTL_TRACE_EXIT(AOCL_DTL_LEVEL_TRACE_1); \
        /* Finalize BLIS. */ \
        bli_finalize_auto(); \
        return; \
    } \
\
    /* Map BLAS chars to their corresponding BLIS enumerated type value. */ \
    bli_param_map_netlib_to_blis_trans( *transa, &blis_transa ); \
    bli_param_map_netlib_to_blis_trans( *transb, &blis_transb ); \
\
    /* Typecast BLAS integers to BLIS integers. */ \
    bli_convert_blas_dim1( *m, m0 ); \
    bli_convert_blas_dim1( *n, n0 ); \
    bli_convert_blas_dim1( *k, k0 ); \
\
    /* Set the row and column strides of the matrix operands. */ \
    rs_a = 1; \
    cs_a = *lda; \
    rs_b = 1; \
    cs_b = *ldb; \
    rs_c = 1; \
    cs_c = *ldc; \
\
    /* Call BLIS interface. */ \
    PASTEMAC2(ch,blisname,BLIS_TAPI_EX_SUF) \
    ( \
      blis_transa, \
      blis_transb, \
      m0, \
      n0, \
      k0, \
      (ftype*)alpha, \
      (ftype*)a, rs_a, cs_a, \
      (ftype*)b, rs_b, cs_b, \
      (ftype*)beta, \
      (ftype*)c, rs_c, cs_c, \
      NULL, \
      NULL  \
    ); \
\
    AOCL_DTL_LOG_GEMM_STATS(AOCL_DTL_LEVEL_TRACE_1, *MKSTR(ch), *m, *n, *k);\
    AOCL_DTL_TRACE_EXIT(AOCL_DTL_LEVEL_TRACE_1); \
    /* Finalize BLIS. */                 \
    bli_finalize_auto(); \
} \
\
IF_BLIS_ENABLE_BLAS(\
void PASTEF77(ch,blasname) \
     ( \
       const f77_char* transa, \
       const f77_char* transb, \
       const f77_int*  m, \
       const f77_int*  n, \
       const f77_int*  k, \
       const ftype*    alpha, \
       const ftype*    a, const f77_int* lda, \
       const ftype*    b, const f77_int* ldb, \
       const ftype*    beta, \
         ftype*    c, const f77_int* ldc  \
     ) \
{ \
    GEMM_BLIS_IMPL(ch,blasname) \
} \
)

#else

#undef  GENTFUNC
#define GENTFUNC( ftype, ch, blasname, blisname ) \
\
void PASTEF77S(ch,blasname) \
     ( \
       const f77_char* transa, \
       const f77_char* transb, \
       const f77_int*  m, \
       const f77_int*  n, \
       const f77_int*  k, \
       const ftype*    alpha, \
       const ftype*    a, const f77_int* lda, \
       const ftype*    b, const f77_int* ldb, \
       const ftype*    beta, \
         ftype*    c, const f77_int* ldc  \
     ) \
{ \
\
    trans_t blis_transa; \
    trans_t blis_transb; \
    dim_t   m0, n0, k0; \
\
    dim_t       m0_a, n0_a; \
    dim_t       m0_b, n0_b; \
\
    /* Initialize BLIS. */ \
    bli_init_auto(); \
\
    AOCL_DTL_TRACE_ENTRY(AOCL_DTL_LEVEL_TRACE_1); \
    AOCL_DTL_LOG_GEMM_INPUTS(AOCL_DTL_LEVEL_TRACE_1, *MKSTR(ch), *transa, *transb, *m, *n, *k, \
                (void*)alpha, *lda, *ldb, (void*)beta, *ldc); \
\
    /* Perform BLAS parameter checking. */ \
    PASTEBLACHK(blasname) \
    ( \
      MKSTR(ch), \
      MKSTR(blasname), \
      transa, \
      transb, \
      m, \
      n, \
      k, \
      lda, \
      ldb, \
      ldc  \
    ); \
\
    /* Quick return if possible. */ \
    if ( *m == 0 || *n == 0 || (( PASTEMAC(ch,eq0)( *alpha ) || *k == 0) \
       && PASTEMAC(ch,eq1)( *beta ) )) \
    { \
        AOCL_DTL_LOG_GEMM_STATS(AOCL_DTL_LEVEL_TRACE_1, *MKSTR(ch), *m, *n, *k); \
        AOCL_DTL_TRACE_EXIT(AOCL_DTL_LEVEL_TRACE_1); \
        /* Finalize BLIS. */ \
        bli_finalize_auto(); \
        return; \
    } \
\
    /* If alpha is zero scale C by beta and return early. */ \
    if( PASTEMAC(ch,eq0)( *alpha )) \
    { \
        bli_convert_blas_dim1(*m, m0); \
        bli_convert_blas_dim1(*n, n0); \
        const inc_t rs_c = 1; \
        const inc_t cs_c = *ldc; \
\
        PASTEMAC2(ch,scalm,_ex)( BLIS_NO_CONJUGATE, \
                   0, \
                   BLIS_NONUNIT_DIAG, \
                   BLIS_DENSE, \
                   m0, \
                   n0, \
                   (ftype*) beta, \
                   (ftype*) c, rs_c, cs_c, \
                   NULL, NULL \
                 ); \
\
        AOCL_DTL_LOG_GEMM_STATS(AOCL_DTL_LEVEL_TRACE_1, *MKSTR(ch), *m, *n, *k); \
        AOCL_DTL_TRACE_EXIT(AOCL_DTL_LEVEL_TRACE_1); \
        /* Finalize BLIS. */ \
        bli_finalize_auto(); \
        return; \
    } \
\
    /* Map BLAS chars to their corresponding BLIS enumerated type value. */ \
    bli_param_map_netlib_to_blis_trans( *transa, &blis_transa ); \
    bli_param_map_netlib_to_blis_trans( *transb, &blis_transb ); \
\
    /* Typecast BLAS integers to BLIS integers. */ \
    bli_convert_blas_dim1( *m, m0 ); \
    bli_convert_blas_dim1( *n, n0 ); \
    bli_convert_blas_dim1( *k, k0 ); \
\
    /* Set the row and column strides of the matrix operands. */ \
    const inc_t rs_a = 1; \
    const inc_t cs_a = *lda; \
    const inc_t rs_b = 1; \
    const inc_t cs_b = *ldb; \
    const inc_t rs_c = 1; \
    const inc_t cs_c = *ldc; \
\
    if( n0 == 1 ) \
    { \
        if(bli_is_notrans(blis_transa)) \
        { \
            PASTEMAC(ch,gemv_unf_var2)( \
                    BLIS_NO_TRANSPOSE, \
                    bli_extract_conj(blis_transb), \
                    m0, k0, \
                    (ftype*)alpha, \
                    (ftype*)a, rs_a, cs_a,\
                    (ftype*)b, bli_is_notrans(blis_transb)?rs_b:cs_b, \
                    (ftype*) beta, \
                    c, rs_c, \
                    NULL \
                    ); \
        } \
        else \
        { \
            PASTEMAC(ch,gemv_unf_var1)( \
                    blis_transa, \
                    bli_extract_conj(blis_transb), \
                    k0, m0, \
                    (ftype*)alpha, \
                    (ftype*)a, rs_a, cs_a, \
                    (ftype*)b, bli_is_notrans(blis_transb)?rs_b:cs_b, \
                    (ftype*)beta, \
                    c, rs_c, \
                    NULL \
                    ); \
        } \
        AOCL_DTL_LOG_GEMM_STATS(AOCL_DTL_LEVEL_TRACE_1, *MKSTR(ch), *m, *n, *k); \
        AOCL_DTL_TRACE_EXIT(AOCL_DTL_LEVEL_TRACE_1); \
        /* Finalize BLIS. */ \
        bli_finalize_auto(); \
        return; \
    } \
    else if( m0 == 1 ) \
    { \
        if(bli_is_notrans(blis_transb)) \
        { \
            PASTEMAC(ch,gemv_unf_var1)( \
                    blis_transb, \
                    bli_extract_conj(blis_transa), \
                    n0, k0, \
                    (ftype*)alpha, \
                    (ftype*)b, cs_b, rs_b, \
                    (ftype*)a, bli_is_notrans(blis_transa)?cs_a:rs_a, \
                    (ftype*)beta, \
                    c, cs_c, \
                    NULL \
                    ); \
        } \
        else \
        { \
            PASTEMAC(ch,gemv_unf_var2)( \
                    blis_transb, \
                    bli_extract_conj(blis_transa), \
                    k0, n0, \
                    (ftype*)alpha, \
                    (ftype*)b, cs_b, rs_b, \
                    (ftype*)a, bli_is_notrans(blis_transa)?cs_a:rs_a, \
                    (ftype*)beta, \
                    c, cs_c, \
                    NULL \
                    ); \
        } \
        AOCL_DTL_LOG_GEMM_STATS(AOCL_DTL_LEVEL_TRACE_1, *MKSTR(ch), *m, *n, *k); \
        AOCL_DTL_TRACE_EXIT(AOCL_DTL_LEVEL_TRACE_1); \
        /* Finalize BLIS. */ \
        bli_finalize_auto(); \
        return; \
    } \
\
    const num_t dt     = PASTEMAC(ch,type); \
\
    obj_t       alphao = BLIS_OBJECT_INITIALIZER_1X1; \
    obj_t       ao     = BLIS_OBJECT_INITIALIZER; \
    obj_t       bo     = BLIS_OBJECT_INITIALIZER; \
    obj_t       betao  = BLIS_OBJECT_INITIALIZER_1X1; \
    obj_t       co     = BLIS_OBJECT_INITIALIZER; \
\
    bli_set_dims_with_trans( blis_transa, m0, k0, &m0_a, &n0_a ); \
    bli_set_dims_with_trans( blis_transb, k0, n0, &m0_b, &n0_b ); \
\
    bli_obj_init_finish_1x1( dt, (ftype*)alpha, &alphao ); \
    bli_obj_init_finish_1x1( dt, (ftype*)beta,  &betao  ); \
\
    bli_obj_init_finish( dt, m0_a, n0_a, (ftype*)a, rs_a, cs_a, &ao ); \
    bli_obj_init_finish( dt, m0_b, n0_b, (ftype*)b, rs_b, cs_b, &bo ); \
    bli_obj_init_finish( dt, m0,   n0,   (ftype*)c, rs_c, cs_c, &co ); \
\
    bli_obj_set_conjtrans( blis_transa, &ao ); \
    bli_obj_set_conjtrans( blis_transb, &bo ); \
\
    PASTEMAC(blisname,BLIS_OAPI_EX_SUF) \
    ( \
      &alphao, \
      &ao, \
      &bo, \
      &betao, \
      &co, \
      NULL, \
      NULL  \
    ); \
\
    AOCL_DTL_LOG_GEMM_STATS(AOCL_DTL_LEVEL_TRACE_1, *MKSTR(ch), *m, *n, *k); \
    AOCL_DTL_TRACE_EXIT(AOCL_DTL_LEVEL_TRACE_1); \
    /* Finalize BLIS. */                 \
    bli_finalize_auto(); \
} \
\
IF_BLIS_ENABLE_BLAS(\
void PASTEF77(ch,blasname) \
     ( \
       const f77_char* transa, \
       const f77_char* transb, \
       const f77_int*  m, \
       const f77_int*  n, \
       const f77_int*  k, \
       const ftype*    alpha, \
       const ftype*    a, const f77_int* lda, \
       const ftype*    b, const f77_int* ldb, \
       const ftype*    beta, \
         ftype*    c, const f77_int* ldc  \
     ) \
{ \
    GEMM_BLIS_IMPL(ch,blasname) \
} \
)

#endif

void dgemm_blis_impl
(
    const f77_char* transa,
    const f77_char* transb,
    const f77_int* m,
    const f77_int* n,
    const f77_int* k,
    const double* alpha,
    const double* a, const f77_int* lda,
    const double* b, const f77_int* ldb,
    const double* beta,
    double* c, const f77_int* ldc
)
{
    trans_t blis_transa;
    trans_t blis_transb;
    dim_t   m0, n0, k0;

    /* Initialize BLIS. */
    bli_init_auto();

    AOCL_DTL_TRACE_ENTRY(AOCL_DTL_LEVEL_TRACE_1)
    AOCL_DTL_LOG_GEMM_INPUTS(AOCL_DTL_LEVEL_TRACE_1, *MKSTR(d), *transa, *transb, *m, *n, *k, \
                             (void*)alpha, *lda, *ldb, (void*)beta, *ldc);

    /* Perform BLAS parameter checking. */
    PASTEBLACHK(gemm)
      (
       MKSTR(d),
       MKSTR(gemm),
       transa,
       transb,
       m,
       n,
       k,
       lda,
       ldb,
       ldc
      );

    /* Quick return if possible. */
    if ( *m == 0 || *n == 0 || ((*alpha == 0.0 || *k == 0) && *beta == 1.0))
    {
<<<<<<< HEAD
        AOCL_DTL_LOG_GEMM_STATS(AOCL_DTL_LEVEL_TRACE_1, *m, *n, *k);
=======
        AOCL_DTL_LOG_GEMM_STATS(AOCL_DTL_LEVEL_TRACE_1, *MKSTR(d), *m, *n, *k);
>>>>>>> ed5b1db5
        AOCL_DTL_TRACE_EXIT(AOCL_DTL_LEVEL_TRACE_1);
        /* Finalize BLIS. */
        bli_finalize_auto();
        return;
    }

    /**
     * If alpha is zero or k is zero scale C by beta and return early.
     * Since k is zero, the only operation to be done is scaling of C by beta.
     * Scalm function checks for beta = zero internally, if it is zero it invokes
       setm kernel, otherwise it goes ahead and do the scaling
       of C matrix.
    */
    if( (PASTEMAC(d,eq0)( *alpha )) || (*k == 0) )
    {
        bli_convert_blas_dim1(*m, m0);
        bli_convert_blas_dim1(*n, n0);
        const inc_t rs_c = 1;
        const inc_t cs_c = *ldc;

        PASTEMAC2(d,scalm,_ex)( BLIS_NO_CONJUGATE,
                   0,
                   BLIS_NONUNIT_DIAG,
                   BLIS_DENSE,
                   m0,
                   n0,
                   (double*) beta,
                   (double*) c, rs_c, cs_c,
                   NULL, NULL
                 );

        AOCL_DTL_LOG_GEMM_STATS(AOCL_DTL_LEVEL_TRACE_1, *MKSTR(d), *m, *n, *k);
        AOCL_DTL_TRACE_EXIT(AOCL_DTL_LEVEL_TRACE_1);
        /* Finalize BLIS. */
        bli_finalize_auto();
        return;
    }

  /* Map BLAS chars to their corresponding BLIS enumerated type value. */
  bli_param_map_netlib_to_blis_trans(*transa, &blis_transa);
  bli_param_map_netlib_to_blis_trans(*transb, &blis_transb);

  /* Typecast BLAS integers to BLIS integers. */
  bli_convert_blas_dim1(*m, m0);
  bli_convert_blas_dim1(*n, n0);
  bli_convert_blas_dim1(*k, k0);


    /* Set the row and column strides of the matrix operands. */
    const inc_t rs_a = 1;
    const inc_t cs_a = *lda;
    const inc_t rs_b = 1;
    const inc_t cs_b = *ldb;
    const inc_t rs_c = 1;
    const inc_t cs_c = *ldc;

    // This function is invoked on all architectures including 'generic'.
    // Non-AVX2+FMA3 platforms will use the kernels derived from the context.
    if (bli_cpuid_is_avx2fma3_supported() == FALSE)
    {
        // This code is duplicated below, however we don't want to move it out of
        // this IF block as it will affect the performance on Zen architetures
        // Also this is temporary fix which will be replaced later.
        const num_t dt = BLIS_DOUBLE;

        obj_t alphao = BLIS_OBJECT_INITIALIZER_1X1;
        obj_t ao = BLIS_OBJECT_INITIALIZER;
        obj_t bo = BLIS_OBJECT_INITIALIZER;
        obj_t betao = BLIS_OBJECT_INITIALIZER_1X1;
        obj_t co = BLIS_OBJECT_INITIALIZER;

        dim_t m0_a, n0_a;
        dim_t m0_b, n0_b;

        bli_set_dims_with_trans(blis_transa, m0, k0, &m0_a, &n0_a);
        bli_set_dims_with_trans(blis_transb, k0, n0, &m0_b, &n0_b);

        bli_obj_init_finish_1x1(dt, (double *)alpha, &alphao);
        bli_obj_init_finish_1x1(dt, (double *)beta, &betao);

        bli_obj_init_finish(dt, m0_a, n0_a, (double *)a, rs_a, cs_a, &ao);
        bli_obj_init_finish(dt, m0_b, n0_b, (double *)b, rs_b, cs_b, &bo);
        bli_obj_init_finish(dt, m0, n0, (double *)c, rs_c, cs_c, &co);

        bli_obj_set_conjtrans(blis_transa, &ao);
        bli_obj_set_conjtrans(blis_transb, &bo);

        // Will call parallelized dgemm code - sup & native
        PASTEMAC(gemm, BLIS_OAPI_EX_SUF)
        (
            &alphao,
            &ao,
            &bo,
            &betao,
            &co,
            NULL,
            NULL
        );

        AOCL_DTL_LOG_GEMM_STATS(AOCL_DTL_LEVEL_TRACE_1, *MKSTR(d), *m, *n, *k);
        AOCL_DTL_TRACE_EXIT(AOCL_DTL_LEVEL_TRACE_1);
        /* Finalize BLIS. */
        bli_finalize_auto();
        return;
    }

    if((k0 == 1) && bli_is_notrans(blis_transa) && bli_is_notrans(blis_transb))
    {
<<<<<<< HEAD
        bli_dgemm_8x6_avx2_k1_nn( m0, n0, k0,
                  (double*)alpha,
                  (double*)a, *lda,
                  (double*)b, *ldb,
                  (double*)beta,
                  c, *ldc
                );
        AOCL_DTL_LOG_GEMM_STATS(AOCL_DTL_LEVEL_TRACE_1, *m, *n, *k);
        AOCL_DTL_TRACE_EXIT(AOCL_DTL_LEVEL_TRACE_1);
        /* Finalize BLIS */
        bli_finalize_auto();
        return;
=======
	err_t ret = BLIS_FAILURE;
	arch_t arch_id = bli_arch_query_id();
	if(arch_id == BLIS_ARCH_ZEN ||
	   arch_id == BLIS_ARCH_ZEN2 ||
	   arch_id == BLIS_ARCH_ZEN3 )
	{
           ret = bli_dgemm_8x6_avx2_k1_nn( m0, n0, k0,
                     (double*)alpha,
                     (double*)a, *lda,
                     (double*)b, *ldb,
                     (double*)beta,
                     c, *ldc
                    );
	}
#if defined(BLIS_FAMILY_ZEN4) || defined(BLIS_FAMILY_AMDZEN) || defined(BLIS_FAMILY_X86_64)
	else if( arch_id == BLIS_ARCH_ZEN4 )
	{
           ret = bli_dgemm_24x8_avx512_k1_nn( m0, n0, k0,
                     (double*)alpha,
                     (double*)a, *lda,
                     (double*)b, *ldb,
                     (double*)beta,
                     c, *ldc
                    );
	}
#endif
	if(ret == BLIS_SUCCESS)
	{
            AOCL_DTL_LOG_GEMM_STATS(AOCL_DTL_LEVEL_TRACE_1, *MKSTR(d), *m, *n, *k);
            AOCL_DTL_TRACE_EXIT(AOCL_DTL_LEVEL_TRACE_1);
            /* Finalize BLIS */
            bli_finalize_auto();
            return;
	}
>>>>>>> ed5b1db5
    }

    if (n0 == 1)
    {
        if (bli_is_notrans(blis_transa))
        {
            bli_dgemv_unf_var2(
            BLIS_NO_TRANSPOSE,
            bli_extract_conj(blis_transb),
            m0, k0,
            (double*)alpha,
            (double*)a, rs_a, cs_a,
            (double*)b, bli_is_notrans(blis_transb) ? rs_b : cs_b,
            (double*)beta,
            c, rs_c,
            ((void*)0)
            );
        }
        else
        {
            bli_dgemv_unf_var1(
            blis_transa,
            bli_extract_conj(blis_transb),
            k0, m0,
            (double*)alpha,
            (double*)a, rs_a, cs_a,
            (double*)b, bli_is_notrans(blis_transb) ? rs_b : cs_b,
            (double*)beta,
            c, rs_c,
            ((void*)0)
            );
        }

<<<<<<< HEAD
        AOCL_DTL_LOG_GEMM_STATS(AOCL_DTL_LEVEL_TRACE_1, *m, *n, *k);
=======
        AOCL_DTL_LOG_GEMM_STATS(AOCL_DTL_LEVEL_TRACE_1, *MKSTR(d), *m, *n, *k);
>>>>>>> ed5b1db5
        AOCL_DTL_TRACE_EXIT(AOCL_DTL_LEVEL_TRACE_1);
        /* Finalize BLIS */
        bli_finalize_auto();
        return;
    }
    else if (m0 == 1)
    {
        if (bli_is_notrans(blis_transb))
        {
            bli_dgemv_unf_var1(
            blis_transb,
            bli_extract_conj(blis_transa),
            n0, k0,
            (double*)alpha,
            (double*)b, cs_b, rs_b,
            (double*)a, bli_is_notrans(blis_transa) ? cs_a : rs_a,
            (double*)beta,
            c, cs_c,
            ((void*)0)
            );
        }
        else
        {
            bli_dgemv_unf_var2(
            blis_transb,
            bli_extract_conj(blis_transa),
            k0, n0,
            (double*)alpha,
            (double*)b, cs_b, rs_b,
            (double*)a, bli_is_notrans(blis_transa) ? cs_a : rs_a,
            (double*)beta,
            c, cs_c,
            ((void*)0)
            );
        }
<<<<<<< HEAD
        AOCL_DTL_LOG_GEMM_STATS(AOCL_DTL_LEVEL_TRACE_1, *m, *n, *k);
=======
        AOCL_DTL_LOG_GEMM_STATS(AOCL_DTL_LEVEL_TRACE_1, *MKSTR(d), *m, *n, *k);
        AOCL_DTL_TRACE_EXIT(AOCL_DTL_LEVEL_TRACE_1);
        /* Finalize BLIS */
        bli_finalize_auto();
        return;
    }

    /**
     *Early check for tiny sizes.
     *if inputs are in range of tiny gemm kernel,
     *we avoid creating and initalizing objects and directly
     *operate on memory buffers.
     *Function return failure in case of input matrix sizes are
     *beyond threshold(larger inputs).
     *It also returns failure for multi-threaded computation as it
     *supports single threaded computation as of now.
    */
    err_t tiny_ret = bli_dgemm_tiny
            (
            blis_transa,
            blis_transb,
            m0, n0, k0,
            alpha,
            a, rs_a, cs_a,
            b, rs_b, cs_b,
            beta,
            c, rs_c, cs_c
            );

    if(tiny_ret == BLIS_SUCCESS)
    {
        AOCL_DTL_LOG_GEMM_STATS(AOCL_DTL_LEVEL_TRACE_1, *MKSTR(d), *m, *n, *k);
>>>>>>> ed5b1db5
        AOCL_DTL_TRACE_EXIT(AOCL_DTL_LEVEL_TRACE_1);
        /* Finalize BLIS */
        bli_finalize_auto();
        return;
    }

    const num_t dt = BLIS_DOUBLE;

    obj_t       alphao = BLIS_OBJECT_INITIALIZER_1X1;
    obj_t       ao = BLIS_OBJECT_INITIALIZER;
    obj_t       bo = BLIS_OBJECT_INITIALIZER;
    obj_t       betao = BLIS_OBJECT_INITIALIZER_1X1;
    obj_t       co = BLIS_OBJECT_INITIALIZER;

    dim_t       m0_a, n0_a;
    dim_t       m0_b, n0_b;

    bli_set_dims_with_trans(blis_transa, m0, k0, &m0_a, &n0_a);
    bli_set_dims_with_trans(blis_transb, k0, n0, &m0_b, &n0_b);

    bli_obj_init_finish_1x1(dt, (double*)alpha, &alphao);
    bli_obj_init_finish_1x1(dt, (double*)beta, &betao);

    bli_obj_init_finish(dt, m0_a, n0_a, (double*)a, rs_a, cs_a, &ao);
    bli_obj_init_finish(dt, m0_b, n0_b, (double*)b, rs_b, cs_b, &bo);
    bli_obj_init_finish(dt, m0, n0, (double*)c, rs_c, cs_c, &co);

    bli_obj_set_conjtrans(blis_transa, &ao);
    bli_obj_set_conjtrans(blis_transb, &bo);

    //cntx_t* cntx = bli_gks_query_cntx();
    //dim_t nt = bli_thread_get_num_threads(); // get number of threads
    bool is_parallel = bli_thread_get_is_parallel(); // Check if parallel dgemm is invoked.

#ifdef AOCL_DYNAMIC
    //For smaller sizes dgemm_small is performing better
    if (is_parallel && (((m0 >32) || (n0>32) || (k0>32)) && ((m0+n0+k0)>150)) )
#else
    if (is_parallel)
#endif
    {
        // Will call parallelized dgemm code - sup & native
        PASTEMAC(gemm, BLIS_OAPI_EX_SUF)
        (
            &alphao,
            &ao,
            &bo,
            &betao,
            &co,
            NULL,
            NULL
            );
<<<<<<< HEAD
        AOCL_DTL_LOG_GEMM_STATS(AOCL_DTL_LEVEL_TRACE_1, *m, *n, *k);
=======
        AOCL_DTL_LOG_GEMM_STATS(AOCL_DTL_LEVEL_TRACE_1, *MKSTR(d), *m, *n, *k);
>>>>>>> ed5b1db5

        AOCL_DTL_TRACE_EXIT(AOCL_DTL_LEVEL_TRACE_1);
        /* Finalize BLIS. */
        bli_finalize_auto();
        return;
    }

// The code below will be called when number of threads = 1.

#ifdef BLIS_ENABLE_SMALL_MATRIX

    if(((m0 == n0) && (m0 < 400) && (k0 < 1000)) ||
	( (m0 != n0) && (( ((m0 + n0 -k0) < 1500) &&
	((m0 + k0-n0) < 1500) && ((n0 + k0-m0) < 1500) ) ||
	((n0 <= 100) && (k0 <=100)))))
      {
    err_t status = BLIS_FAILURE;
    if (bli_is_notrans(blis_transa))
      {
        status =  bli_dgemm_small( &alphao,
                       &ao,
                       &bo,
                       &betao,
                       &co,
                       NULL, //cntx,
                       NULL
                       );
      }
    else
      {
        status =  bli_dgemm_small_At ( &alphao,
                               &ao,
                               &bo,
                               &betao,
                               &co,
                               NULL, //cntx,
                               NULL
                             );
      }

    if (status == BLIS_SUCCESS)
      {
        AOCL_DTL_LOG_GEMM_STATS(AOCL_DTL_LEVEL_TRACE_1, *MKSTR(d), *m, *n, *k);
        AOCL_DTL_TRACE_EXIT(AOCL_DTL_LEVEL_TRACE_1);
        /* Finalize BLIS. */
        bli_finalize_auto();
        return;
      }
      }

#endif //#ifdef BLIS_ENABLE_SMALL_MATRIX

    err_t status = bli_gemmsup(&alphao, &ao, &bo, &betao, &co, NULL, NULL);
    if (status == BLIS_SUCCESS)
    {
        AOCL_DTL_LOG_GEMM_STATS(AOCL_DTL_LEVEL_TRACE_1, *MKSTR(d), *m, *n, *k);
        AOCL_DTL_TRACE_EXIT(AOCL_DTL_LEVEL_TRACE_1);
        /* Finalize BLIS */
        bli_finalize_auto();
        return;
    }

    // fall back on native path when dgemm is not handled in sup path.
    bli_gemmnat(&alphao, &ao, &bo, &betao, &co, NULL, NULL);


    /* PASTEMAC(gemm, BLIS_OAPI_EX_SUF) */
    /*  ( */
    /*      &alphao, */
    /*      &ao, */
    /*      &bo, */
    /*      &betao, */
    /*      &co, */
    /*      NULL, */
    /*      NULL */
    /*   ); */

    AOCL_DTL_LOG_GEMM_STATS(AOCL_DTL_LEVEL_TRACE_1, *MKSTR(d), *m, *n, *k);
    AOCL_DTL_TRACE_EXIT(AOCL_DTL_LEVEL_TRACE_1);
    /* Finalize BLIS. */
    bli_finalize_auto();
} // end of dgemm_
#ifdef BLIS_ENABLE_BLAS
void dgemm_
(
    const f77_char* transa,
    const f77_char* transb,
    const f77_int* m,
    const f77_int* n,
    const f77_int* k,
    const double* alpha,
    const double* a, const f77_int* lda,
    const double* b, const f77_int* ldb,
    const double* beta,
    double* c, const f77_int* ldc
)
{
    dgemm_blis_impl(transa, transb, m, n, k, alpha, a, lda, b, ldb, beta, c, ldc);
#if defined(BLIS_KERNELS_ZEN4)
    arch_t id = bli_arch_query_id();
    if (id == BLIS_ARCH_ZEN4)
    {
        bli_zero_zmm();
    }
#endif
}
#endif
void zgemm_blis_impl
     (
       const f77_char* transa,
       const f77_char* transb,
       const f77_int*  m,
       const f77_int*  n,
       const f77_int*  k,
       const dcomplex*    alpha,
       const dcomplex*    a, const f77_int* lda,
       const dcomplex*    b, const f77_int* ldb,
       const dcomplex*    beta,
             dcomplex*    c, const f77_int* ldc
     )
{
    trans_t blis_transa;
    trans_t blis_transb;
    dim_t   m0, n0, k0;

    /* Initialize BLIS. */
    bli_init_auto();

    AOCL_DTL_TRACE_ENTRY(AOCL_DTL_LEVEL_TRACE_1)
    AOCL_DTL_LOG_GEMM_INPUTS(AOCL_DTL_LEVEL_TRACE_1, *MKSTR(z), *transa, *transb, *m, *n, *k,
        (void*)alpha, *lda, *ldb, (void*)beta, *ldc);

    /* Perform BLAS parameter checking. */
    PASTEBLACHK(gemm)
    (
      MKSTR(z),
      MKSTR(gemm),
      transa,
      transb,
      m,
      n,
      k,
      lda,
      ldb,
      ldc
    );

    /* Quick return if possible. */
    if ( *m == 0 || *n == 0 || (( PASTEMAC(z,eq0)( *alpha ) || *k == 0)
       && PASTEMAC(z,eq1)( *beta ) ))
    {
        AOCL_DTL_LOG_GEMM_STATS(AOCL_DTL_LEVEL_TRACE_1, *MKSTR(z), *m, *n, *k);
        AOCL_DTL_TRACE_EXIT(AOCL_DTL_LEVEL_TRACE_1);
        /* Finalize BLIS. */
        bli_finalize_auto();
        return;
    }

    /* If alpha is zero scale C by beta and return early. */
    if( PASTEMAC(z,eq0)( *alpha ))
    {
        bli_convert_blas_dim1(*m, m0);
        bli_convert_blas_dim1(*n, n0);
        const inc_t rs_c = 1;
        const inc_t cs_c = *ldc;

        PASTEMAC2(z,scalm,_ex)( BLIS_NO_CONJUGATE,
                   0,
                   BLIS_NONUNIT_DIAG,
                   BLIS_DENSE,
                   m0,
                   n0,
                   (dcomplex*) beta,
                   (dcomplex*) c, rs_c, cs_c,
                   NULL, NULL
                 );

        AOCL_DTL_LOG_GEMM_STATS(AOCL_DTL_LEVEL_TRACE_1, *MKSTR(z), *m, *n, *k);
        AOCL_DTL_TRACE_EXIT(AOCL_DTL_LEVEL_TRACE_1);
        /* Finalize BLIS. */
        bli_finalize_auto();
        return;
    }

    /* Map BLAS chars to their corresponding BLIS enumerated type value. */
    bli_param_map_netlib_to_blis_trans( *transa, &blis_transa );
    bli_param_map_netlib_to_blis_trans( *transb, &blis_transb );

    /* Typecast BLAS integers to BLIS integers. */
    bli_convert_blas_dim1( *m, m0 );
    bli_convert_blas_dim1( *n, n0 );
    bli_convert_blas_dim1( *k, k0 );

    /* Set the row and column strides of the matrix operands. */
    const inc_t rs_a = 1;
    const inc_t cs_a = *lda;
    const inc_t rs_b = 1;
    const inc_t cs_b = *ldb;
    const inc_t rs_c = 1;
    const inc_t cs_c = *ldc;

<<<<<<< HEAD
    const num_t dt     = BLIS_DCOMPLEX;

    obj_t       alphao = BLIS_OBJECT_INITIALIZER_1X1;
    obj_t       ao     = BLIS_OBJECT_INITIALIZER;
    obj_t       bo     = BLIS_OBJECT_INITIALIZER;
    obj_t       betao  = BLIS_OBJECT_INITIALIZER_1X1;
    obj_t       co     = BLIS_OBJECT_INITIALIZER;

    dim_t       m0_a, n0_a;
    dim_t       m0_b, n0_b;

    bli_set_dims_with_trans( blis_transa, m0, k0, &m0_a, &n0_a );
    bli_set_dims_with_trans( blis_transb, k0, n0, &m0_b, &n0_b );

    bli_obj_init_finish_1x1( dt, (dcomplex*)alpha, &alphao );
    bli_obj_init_finish_1x1( dt, (dcomplex*)beta,  &betao  );

    bli_obj_init_finish( dt, m0_a, n0_a, (dcomplex*)a, rs_a, cs_a, &ao );
    bli_obj_init_finish( dt, m0_b, n0_b, (dcomplex*)b, rs_b, cs_b, &bo );
    bli_obj_init_finish( dt, m0,   n0,   (dcomplex*)c, rs_c, cs_c, &co );

    bli_obj_set_conjtrans( blis_transa, &ao );
    bli_obj_set_conjtrans( blis_transb, &bo );

    // default instance performance tuning is done in zgemm.
    // Single instance tuning is done based on env set.
    //dim_t single_instance = bli_env_get_var( "BLIS_SINGLE_INSTANCE", -1 );

    //dim_t nt = bli_thread_get_num_threads(); // get number of threads
    bool is_parallel = bli_thread_get_is_parallel(); // Check if parallel zgemm is invoked.

    // This function is invoked on all architectures including 'generic'.
    // Non-AVX2+FMA3 platforms will use the kernels derived from the context.
    if (bli_cpuid_is_avx2fma3_supported() == FALSE)
    {

        // Will call parallelized zgemm code - sup & native
        PASTEMAC(gemm, BLIS_OAPI_EX_SUF)
        (
            &alphao,
            &ao,
            &bo,
            &betao,
            &co,
            NULL,
            NULL
        );

        AOCL_DTL_LOG_GEMM_STATS(AOCL_DTL_LEVEL_TRACE_1, *m, *n, *k);
        AOCL_DTL_TRACE_EXIT(AOCL_DTL_LEVEL_TRACE_1);
        /* Finalize BLIS. */
        bli_finalize_auto();
        return;
    }

    /*
    Invoking the API for input sizes with k=1.
    - For single thread, the API has no constraints before invoking.
    - For multiple threads, the constraint is that m and n should individually be less than 128.
    */
    if((k0 == 1) && ((!is_parallel) || ((is_parallel) && (m0 < 128) && (n0 < 128)))
        && bli_is_notrans(blis_transa)
        && bli_is_notrans(blis_transb))
    {
        bli_zgemm_4x6_avx2_k1_nn( m0, n0, k0,
                            (dcomplex*)alpha,
                            (dcomplex*)a, *lda,
                            (dcomplex*)b, *ldb,
                            (dcomplex*)beta,
                            c, *ldc);
        AOCL_DTL_LOG_GEMM_STATS(AOCL_DTL_LEVEL_TRACE_1, *m, *n, *k);
        AOCL_DTL_TRACE_EXIT(AOCL_DTL_LEVEL_TRACE_1);
        /* Finalize BLIS */
        bli_finalize_auto();
        return;
    }

    /* Call Gemv when m/n=1 */
=======
    /* Call GEMV when m == 1 or n == 1 with the context set
    to an uninitialized void pointer i.e. ((void *)0)*/
>>>>>>> ed5b1db5
    if (n0 == 1)
    {
        if (bli_is_notrans(blis_transa))
        {
            bli_zgemv_unf_var2
            (
                blis_transa,
                bli_extract_conj(blis_transb),
                m0, k0,
                (dcomplex *)alpha,
                (dcomplex *)a, rs_a, cs_a,
                (dcomplex *)b, bli_is_notrans(blis_transb) ? rs_b : cs_b,
                (dcomplex *)beta,
                c, rs_c,
                ((void *)0)
            );
        }
        else
        {
            bli_zgemv_unf_var1
            (
                blis_transa,
                bli_extract_conj(blis_transb),
                k0, m0,
                (dcomplex *)alpha,
                (dcomplex *)a, rs_a, cs_a,
                (dcomplex *)b, bli_is_notrans(blis_transb) ? rs_b : cs_b,
                (dcomplex *)beta,
                c, rs_c,
                ((void *)0)
            );
        }

        AOCL_DTL_LOG_GEMM_STATS(AOCL_DTL_LEVEL_TRACE_1, *MKSTR(z), *m, *n, *k);
        bli_finalize_auto();
        return;
    }
    else if (m0 == 1)
    {
        if (bli_is_notrans(blis_transb))
        {
            bli_zgemv_unf_var1
            (
                blis_transb,
                bli_extract_conj(blis_transa),
                n0, k0,
                (dcomplex *)alpha,
                (dcomplex *)b, cs_b, rs_b,
                (dcomplex *)a, bli_is_notrans(blis_transa) ? cs_a : rs_a,
                (dcomplex *)beta,
                c, cs_c,
                ((void *)0)
            );
        }
        else
        {
            bli_zgemv_unf_var2
            (
                blis_transb,
                bli_extract_conj(blis_transa),
                k0, n0,
                (dcomplex *)alpha,
                (dcomplex *)b, cs_b, rs_b,
                (dcomplex *)a, bli_is_notrans(blis_transa) ? cs_a : rs_a,
                (dcomplex *)beta,
                c, cs_c,
                ((void *)0)
            );
        }

        AOCL_DTL_LOG_GEMM_STATS(AOCL_DTL_LEVEL_TRACE_1, *MKSTR(z), *m, *n, *k);
        bli_finalize_auto();
        return;
    }

    // default instance performance tuning is done in zgemm.
    // Single instance tuning is done based on env set.
    //dim_t single_instance = bli_env_get_var( "BLIS_SINGLE_INSTANCE", -1 );

    //dim_t nt = bli_thread_get_num_threads(); // get number of threads

    // This function is invoked on all architectures including 'generic'.
    // Non-AVX2+FMA3 platforms will use the kernels derived from the context.
    if (bli_cpuid_is_avx2fma3_supported() == FALSE)
    {
        // This code is duplicated below, however we don't want to move it out of
        // this IF block as we want to avoid object initialization until required.
        // Also this is temporary fix which will be replaced later.
        const num_t dt     = BLIS_DCOMPLEX;

        obj_t       alphao = BLIS_OBJECT_INITIALIZER_1X1;
        obj_t       ao     = BLIS_OBJECT_INITIALIZER;
        obj_t       bo     = BLIS_OBJECT_INITIALIZER;
        obj_t       betao  = BLIS_OBJECT_INITIALIZER_1X1;
        obj_t       co     = BLIS_OBJECT_INITIALIZER;

        dim_t       m0_a, n0_a;
        dim_t       m0_b, n0_b;

        bli_set_dims_with_trans( blis_transa, m0, k0, &m0_a, &n0_a );
        bli_set_dims_with_trans( blis_transb, k0, n0, &m0_b, &n0_b );

        bli_obj_init_finish_1x1( dt, (dcomplex*)alpha, &alphao );
        bli_obj_init_finish_1x1( dt, (dcomplex*)beta,  &betao  );

        bli_obj_init_finish( dt, m0_a, n0_a, (dcomplex*)a, rs_a, cs_a, &ao );
        bli_obj_init_finish( dt, m0_b, n0_b, (dcomplex*)b, rs_b, cs_b, &bo );
        bli_obj_init_finish( dt, m0,   n0,   (dcomplex*)c, rs_c, cs_c, &co );

        bli_obj_set_conjtrans( blis_transa, &ao );
        bli_obj_set_conjtrans( blis_transb, &bo );

        // Will call parallelized zgemm code - sup & native
        PASTEMAC(gemm, BLIS_OAPI_EX_SUF)
        (
            &alphao,
            &ao,
            &bo,
            &betao,
            &co,
            NULL,
            NULL
        );

        AOCL_DTL_LOG_GEMM_STATS(AOCL_DTL_LEVEL_TRACE_1, *MKSTR(z), *m, *n, *k);
        AOCL_DTL_TRACE_EXIT(AOCL_DTL_LEVEL_TRACE_1);
        /* Finalize BLIS. */
        bli_finalize_auto();
        return;
    }

    /*
    Invoking the API for input sizes with k = 1.
    - The API is single-threaded.
    - The input constraints are that k should be 1, and transa and transb
      should be N and N respectively.
    */
    if( ( k0 == 1 ) && bli_is_notrans( blis_transa ) && bli_is_notrans( blis_transb ) )
    {
        bli_zgemm_4x4_avx2_k1_nn
        ( 
            m0, n0, k0,
            (dcomplex*)alpha,
            (dcomplex*)a, *lda,
            (dcomplex*)b, *ldb,
            (dcomplex*)beta,
            c, *ldc
        );

        AOCL_DTL_LOG_GEMM_STATS(AOCL_DTL_LEVEL_TRACE_1, *MKSTR(z), *m, *n, *k);
        AOCL_DTL_TRACE_EXIT(AOCL_DTL_LEVEL_TRACE_1);
        /* Finalize BLIS */
        bli_finalize_auto();
        return;
    }

    const num_t dt     = BLIS_DCOMPLEX;

    obj_t       alphao = BLIS_OBJECT_INITIALIZER_1X1;
    obj_t       ao     = BLIS_OBJECT_INITIALIZER;
    obj_t       bo     = BLIS_OBJECT_INITIALIZER;
    obj_t       betao  = BLIS_OBJECT_INITIALIZER_1X1;
    obj_t       co     = BLIS_OBJECT_INITIALIZER;

    dim_t       m0_a, n0_a;
    dim_t       m0_b, n0_b;

    bli_set_dims_with_trans( blis_transa, m0, k0, &m0_a, &n0_a );
    bli_set_dims_with_trans( blis_transb, k0, n0, &m0_b, &n0_b );

    bli_obj_init_finish_1x1( dt, (dcomplex*)alpha, &alphao );
    bli_obj_init_finish_1x1( dt, (dcomplex*)beta,  &betao  );

    bli_obj_init_finish( dt, m0_a, n0_a, (dcomplex*)a, rs_a, cs_a, &ao );
    bli_obj_init_finish( dt, m0_b, n0_b, (dcomplex*)b, rs_b, cs_b, &bo );
    bli_obj_init_finish( dt, m0,   n0,   (dcomplex*)c, rs_c, cs_c, &co );

    bli_obj_set_conjtrans( blis_transa, &ao );
    bli_obj_set_conjtrans( blis_transb, &bo );

    bool is_parallel = bli_thread_get_is_parallel(); // Check if parallel zgemm is invoked.

#ifdef BLIS_ENABLE_SMALL_MATRIX

    if (((!is_parallel) && (((m0*k0) <= 16384) || ((n0*k0) <= 16384))) ||
        ((is_parallel) && (((m0 <= 32) || (n0 <= 32) || (k0 <= 32)) && ((m0 + n0 + k0) <= 100))))
    {
        err_t status = BLIS_NOT_YET_IMPLEMENTED;
        if (bli_is_notrans(blis_transa))
        {
            status = bli_zgemm_small(&alphao,
                                    &ao,
                                    &bo,
                                    &betao,
                                    &co,
                                    NULL, //cntx,
                                    NULL
                                    );
        }
        else
        {
            status = bli_zgemm_small_At(&alphao,
                                        &ao,
                                        &bo,
                                        &betao,
                                        &co,
                                        NULL, //cntx,
                                        NULL
                                        );
        }

        if (status == BLIS_SUCCESS)
        {
            AOCL_DTL_LOG_GEMM_STATS(AOCL_DTL_LEVEL_TRACE_1, *MKSTR(z), *m, *n, *k);
            AOCL_DTL_TRACE_EXIT(AOCL_DTL_LEVEL_TRACE_1);
            /* Finalize BLIS. */
            bli_finalize_auto();
            return;
        }
    }
#endif
 
    err_t status = bli_gemmsup(&alphao, &ao, &bo, &betao, &co, NULL, NULL);
    if (status == BLIS_SUCCESS)
    {
        AOCL_DTL_LOG_GEMM_STATS(AOCL_DTL_LEVEL_TRACE_1, *MKSTR(z), *m, *n, *k);
        AOCL_DTL_TRACE_EXIT(AOCL_DTL_LEVEL_TRACE_1);
        /* Finalize BLIS. */
        bli_finalize_auto();
        return;
    }

    // fall back on native path when zgemm is not handled in sup path.
    bli_gemmnat(&alphao, &ao, &bo, &betao, &co, NULL, NULL);

    AOCL_DTL_LOG_GEMM_STATS(AOCL_DTL_LEVEL_TRACE_1, *MKSTR(z), *m, *n, *k);
    AOCL_DTL_TRACE_EXIT(AOCL_DTL_LEVEL_TRACE_1);
    /* Finalize BLIS. */
    bli_finalize_auto();
}// end of zgemm_
#ifdef BLIS_ENABLE_BLAS
void zgemm_
     (
       const f77_char* transa,
       const f77_char* transb,
       const f77_int*  m,
       const f77_int*  n,
       const f77_int*  k,
       const dcomplex*    alpha,
       const dcomplex*    a, const f77_int* lda,
       const dcomplex*    b, const f77_int* ldb,
       const dcomplex*    beta,
             dcomplex*    c, const f77_int* ldc
     )
{
    zgemm_blis_impl(transa, transb, m, n, k, alpha, a, lda, b, ldb, beta, c, ldc);
#if defined(BLIS_KERNELS_ZEN4)
    arch_t id = bli_arch_query_id();
    if (id == BLIS_ARCH_ZEN4)
    {
        bli_zero_zmm();
    }
#endif
}
#endif
INSERT_GENTFUNC_BLAS_SC( gemm, gemm )

void dzgemm_blis_impl
     (
       const f77_char* transa,
       const f77_char* transb,
       const f77_int*  m,
       const f77_int*  n,
       const f77_int*  k,
       const dcomplex*    alpha,
       const double*    a, const f77_int* lda,
       const dcomplex*    b, const f77_int* ldb,
       const dcomplex*    beta,
             dcomplex*    c, const f77_int* ldc
     )
{

  trans_t blis_transa;
  trans_t blis_transb;
  dim_t   m0, n0, k0;

  /* Initialize BLIS. */
  bli_init_auto();

  AOCL_DTL_TRACE_ENTRY(AOCL_DTL_LEVEL_TRACE_1)
  AOCL_DTL_LOG_GEMM_INPUTS(AOCL_DTL_LEVEL_TRACE_1, *MKSTR(z), *transa, *transb, *m, *n, *k,
                (void*)alpha, *lda, *ldb, (void*)beta, *ldc);

  /* Perform BLAS parameter checking. */
    PASTEBLACHK(gemm)
    (
      MKSTR(z),
      MKSTR(gemm),
      transa,
      transb,
      m,
      n,
      k,
      lda,
      ldb,
      ldc
    );

    /* Quick return if possible. */
    if ( *m == 0 || *n == 0 || (( PASTEMAC(z,eq0)( *alpha ) || *k == 0)
       && PASTEMAC(z,eq1)( *beta ) ))
    {
        AOCL_DTL_LOG_GEMM_STATS(AOCL_DTL_LEVEL_TRACE_1, *MKSTR(z), *m, *n, *k);
        AOCL_DTL_TRACE_EXIT(AOCL_DTL_LEVEL_TRACE_1);
        /* Finalize BLIS. */
        bli_finalize_auto();
        return;
    }

    /* If alpha is zero scale C by beta and return early. */
    if( PASTEMAC(z,eq0)( *alpha ))
    {
        bli_convert_blas_dim1(*m, m0);
        bli_convert_blas_dim1(*n, n0);
        const inc_t rs_c = 1;
        const inc_t cs_c = *ldc;

        PASTEMAC2(z,scalm,_ex)( BLIS_NO_CONJUGATE,
                   0,
                   BLIS_NONUNIT_DIAG,
                   BLIS_DENSE,
                   m0,
                   n0,
                   (dcomplex*) beta,
                   (dcomplex*) c, rs_c, cs_c,
                   NULL, NULL
                 );

        AOCL_DTL_LOG_GEMM_STATS(AOCL_DTL_LEVEL_TRACE_1, *MKSTR(z), *m, *n, *k);
        AOCL_DTL_TRACE_EXIT(AOCL_DTL_LEVEL_TRACE_1);
        /* Finalize BLIS. */
        bli_finalize_auto();
        return;
    }

    /* Map BLAS chars to their corresponding BLIS enumerated type value. */
    bli_param_map_netlib_to_blis_trans( *transa, &blis_transa );
    bli_param_map_netlib_to_blis_trans( *transb, &blis_transb );

    /* Typecast BLAS integers to BLIS integers. */
    bli_convert_blas_dim1( *m, m0 );
    bli_convert_blas_dim1( *n, n0 );
    bli_convert_blas_dim1( *k, k0 );

    /* Set the row and column strides of the matrix operands. */
    const inc_t rs_a = 1;
    const inc_t cs_a = *lda;
    const inc_t rs_b = 1;
    const inc_t cs_b = *ldb;
    const inc_t rs_c = 1;
    const inc_t cs_c = *ldc;

    const num_t dt     = BLIS_DCOMPLEX;
    const num_t dt_a   = BLIS_DOUBLE;

    obj_t       alphao = BLIS_OBJECT_INITIALIZER_1X1;
    obj_t       ao     = BLIS_OBJECT_INITIALIZER;
    obj_t       bo     = BLIS_OBJECT_INITIALIZER;
    obj_t       betao  = BLIS_OBJECT_INITIALIZER_1X1;
    obj_t       co     = BLIS_OBJECT_INITIALIZER;

    dim_t       m0_a, n0_a;
    dim_t       m0_b, n0_b;

    bli_set_dims_with_trans( blis_transa, m0, k0, &m0_a, &n0_a );
    bli_set_dims_with_trans( blis_transb, k0, n0, &m0_b, &n0_b );

    bli_obj_init_finish_1x1( dt, (dcomplex*)alpha, &alphao );
    bli_obj_init_finish_1x1( dt, (dcomplex*)beta,  &betao  );

    bli_obj_init_finish( dt_a, m0_a, n0_a, (double*)a, rs_a, cs_a, &ao );
    bli_obj_init_finish( dt, m0_b, n0_b, (dcomplex*)b, rs_b, cs_b, &bo );
    bli_obj_init_finish( dt, m0,   n0,   (dcomplex*)c, rs_c, cs_c, &co );

    bli_obj_set_conjtrans( blis_transa, &ao );
    bli_obj_set_conjtrans( blis_transb, &bo );

    // fall back on native path when zgemm is not handled in sup path.
    bli_gemmnat(&alphao, &ao, &bo, &betao, &co, NULL, NULL);

    AOCL_DTL_LOG_GEMM_STATS(AOCL_DTL_LEVEL_TRACE_1, *MKSTR(z), *m, *n, *k);
    AOCL_DTL_TRACE_EXIT(AOCL_DTL_LEVEL_TRACE_1);
    /* Finalize BLIS. */
    bli_finalize_auto();
}// end of dzgemm_
#ifdef BLIS_ENABLE_BLAS
void dzgemm_
     (
       const f77_char* transa,
       const f77_char* transb,
       const f77_int*  m,
       const f77_int*  n,
       const f77_int*  k,
       const dcomplex*    alpha,
       const double*    a, const f77_int* lda,
       const dcomplex*    b, const f77_int* ldb,
       const dcomplex*    beta,
             dcomplex*    c, const f77_int* ldc
     )
{
    dzgemm_blis_impl( transa, transb, m, n, k, alpha, a, lda, b, ldb, beta, c, ldc );
#if defined(BLIS_KERNELS_ZEN4)
    arch_t id = bli_arch_query_id();
    if (id == BLIS_ARCH_ZEN4)
    {
        bli_zero_zmm();
    }
#endif
}
#endif<|MERGE_RESOLUTION|>--- conflicted
+++ resolved
@@ -479,11 +479,7 @@
     /* Quick return if possible. */
     if ( *m == 0 || *n == 0 || ((*alpha == 0.0 || *k == 0) && *beta == 1.0))
     {
-<<<<<<< HEAD
-        AOCL_DTL_LOG_GEMM_STATS(AOCL_DTL_LEVEL_TRACE_1, *m, *n, *k);
-=======
         AOCL_DTL_LOG_GEMM_STATS(AOCL_DTL_LEVEL_TRACE_1, *MKSTR(d), *m, *n, *k);
->>>>>>> ed5b1db5
         AOCL_DTL_TRACE_EXIT(AOCL_DTL_LEVEL_TRACE_1);
         /* Finalize BLIS. */
         bli_finalize_auto();
@@ -592,20 +588,6 @@
 
     if((k0 == 1) && bli_is_notrans(blis_transa) && bli_is_notrans(blis_transb))
     {
-<<<<<<< HEAD
-        bli_dgemm_8x6_avx2_k1_nn( m0, n0, k0,
-                  (double*)alpha,
-                  (double*)a, *lda,
-                  (double*)b, *ldb,
-                  (double*)beta,
-                  c, *ldc
-                );
-        AOCL_DTL_LOG_GEMM_STATS(AOCL_DTL_LEVEL_TRACE_1, *m, *n, *k);
-        AOCL_DTL_TRACE_EXIT(AOCL_DTL_LEVEL_TRACE_1);
-        /* Finalize BLIS */
-        bli_finalize_auto();
-        return;
-=======
 	err_t ret = BLIS_FAILURE;
 	arch_t arch_id = bli_arch_query_id();
 	if(arch_id == BLIS_ARCH_ZEN ||
@@ -640,7 +622,6 @@
             bli_finalize_auto();
             return;
 	}
->>>>>>> ed5b1db5
     }
 
     if (n0 == 1)
@@ -674,11 +655,7 @@
             );
         }
 
-<<<<<<< HEAD
-        AOCL_DTL_LOG_GEMM_STATS(AOCL_DTL_LEVEL_TRACE_1, *m, *n, *k);
-=======
         AOCL_DTL_LOG_GEMM_STATS(AOCL_DTL_LEVEL_TRACE_1, *MKSTR(d), *m, *n, *k);
->>>>>>> ed5b1db5
         AOCL_DTL_TRACE_EXIT(AOCL_DTL_LEVEL_TRACE_1);
         /* Finalize BLIS */
         bli_finalize_auto();
@@ -714,9 +691,6 @@
             ((void*)0)
             );
         }
-<<<<<<< HEAD
-        AOCL_DTL_LOG_GEMM_STATS(AOCL_DTL_LEVEL_TRACE_1, *m, *n, *k);
-=======
         AOCL_DTL_LOG_GEMM_STATS(AOCL_DTL_LEVEL_TRACE_1, *MKSTR(d), *m, *n, *k);
         AOCL_DTL_TRACE_EXIT(AOCL_DTL_LEVEL_TRACE_1);
         /* Finalize BLIS */
@@ -749,7 +723,6 @@
     if(tiny_ret == BLIS_SUCCESS)
     {
         AOCL_DTL_LOG_GEMM_STATS(AOCL_DTL_LEVEL_TRACE_1, *MKSTR(d), *m, *n, *k);
->>>>>>> ed5b1db5
         AOCL_DTL_TRACE_EXIT(AOCL_DTL_LEVEL_TRACE_1);
         /* Finalize BLIS */
         bli_finalize_auto();
@@ -802,11 +775,7 @@
             NULL,
             NULL
             );
-<<<<<<< HEAD
-        AOCL_DTL_LOG_GEMM_STATS(AOCL_DTL_LEVEL_TRACE_1, *m, *n, *k);
-=======
         AOCL_DTL_LOG_GEMM_STATS(AOCL_DTL_LEVEL_TRACE_1, *MKSTR(d), *m, *n, *k);
->>>>>>> ed5b1db5
 
         AOCL_DTL_TRACE_EXIT(AOCL_DTL_LEVEL_TRACE_1);
         /* Finalize BLIS. */
@@ -1008,89 +977,8 @@
     const inc_t rs_c = 1;
     const inc_t cs_c = *ldc;
 
-<<<<<<< HEAD
-    const num_t dt     = BLIS_DCOMPLEX;
-
-    obj_t       alphao = BLIS_OBJECT_INITIALIZER_1X1;
-    obj_t       ao     = BLIS_OBJECT_INITIALIZER;
-    obj_t       bo     = BLIS_OBJECT_INITIALIZER;
-    obj_t       betao  = BLIS_OBJECT_INITIALIZER_1X1;
-    obj_t       co     = BLIS_OBJECT_INITIALIZER;
-
-    dim_t       m0_a, n0_a;
-    dim_t       m0_b, n0_b;
-
-    bli_set_dims_with_trans( blis_transa, m0, k0, &m0_a, &n0_a );
-    bli_set_dims_with_trans( blis_transb, k0, n0, &m0_b, &n0_b );
-
-    bli_obj_init_finish_1x1( dt, (dcomplex*)alpha, &alphao );
-    bli_obj_init_finish_1x1( dt, (dcomplex*)beta,  &betao  );
-
-    bli_obj_init_finish( dt, m0_a, n0_a, (dcomplex*)a, rs_a, cs_a, &ao );
-    bli_obj_init_finish( dt, m0_b, n0_b, (dcomplex*)b, rs_b, cs_b, &bo );
-    bli_obj_init_finish( dt, m0,   n0,   (dcomplex*)c, rs_c, cs_c, &co );
-
-    bli_obj_set_conjtrans( blis_transa, &ao );
-    bli_obj_set_conjtrans( blis_transb, &bo );
-
-    // default instance performance tuning is done in zgemm.
-    // Single instance tuning is done based on env set.
-    //dim_t single_instance = bli_env_get_var( "BLIS_SINGLE_INSTANCE", -1 );
-
-    //dim_t nt = bli_thread_get_num_threads(); // get number of threads
-    bool is_parallel = bli_thread_get_is_parallel(); // Check if parallel zgemm is invoked.
-
-    // This function is invoked on all architectures including 'generic'.
-    // Non-AVX2+FMA3 platforms will use the kernels derived from the context.
-    if (bli_cpuid_is_avx2fma3_supported() == FALSE)
-    {
-
-        // Will call parallelized zgemm code - sup & native
-        PASTEMAC(gemm, BLIS_OAPI_EX_SUF)
-        (
-            &alphao,
-            &ao,
-            &bo,
-            &betao,
-            &co,
-            NULL,
-            NULL
-        );
-
-        AOCL_DTL_LOG_GEMM_STATS(AOCL_DTL_LEVEL_TRACE_1, *m, *n, *k);
-        AOCL_DTL_TRACE_EXIT(AOCL_DTL_LEVEL_TRACE_1);
-        /* Finalize BLIS. */
-        bli_finalize_auto();
-        return;
-    }
-
-    /*
-    Invoking the API for input sizes with k=1.
-    - For single thread, the API has no constraints before invoking.
-    - For multiple threads, the constraint is that m and n should individually be less than 128.
-    */
-    if((k0 == 1) && ((!is_parallel) || ((is_parallel) && (m0 < 128) && (n0 < 128)))
-        && bli_is_notrans(blis_transa)
-        && bli_is_notrans(blis_transb))
-    {
-        bli_zgemm_4x6_avx2_k1_nn( m0, n0, k0,
-                            (dcomplex*)alpha,
-                            (dcomplex*)a, *lda,
-                            (dcomplex*)b, *ldb,
-                            (dcomplex*)beta,
-                            c, *ldc);
-        AOCL_DTL_LOG_GEMM_STATS(AOCL_DTL_LEVEL_TRACE_1, *m, *n, *k);
-        AOCL_DTL_TRACE_EXIT(AOCL_DTL_LEVEL_TRACE_1);
-        /* Finalize BLIS */
-        bli_finalize_auto();
-        return;
-    }
-
-    /* Call Gemv when m/n=1 */
-=======
     /* Call GEMV when m == 1 or n == 1 with the context set
     to an uninitialized void pointer i.e. ((void *)0)*/
->>>>>>> ed5b1db5
     if (n0 == 1)
     {
         if (bli_is_notrans(blis_transa))
