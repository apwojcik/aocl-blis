/*

   BLIS
   An object-based framework for developing high-performance BLAS-like
   libraries.

   Copyright (C) 2014, The University of Texas at Austin
   Copyright (C) 2018 - 2022, Advanced Micro Devices, Inc.

   Redistribution and use in source and binary forms, with or without
   modification, are permitted provided that the following conditions are
   met:
    - Redistributions of source code must retain the above copyright
      notice, this list of conditions and the following disclaimer.
    - Redistributions in binary form must reproduce the above copyright
      notice, this list of conditions and the following disclaimer in the
      documentation and/or other materials provided with the distribution.
    - Neither the name(s) of the copyright holder(s) nor the names of its
      contributors may be used to endorse or promote products derived
      from this software without specific prior written permission.

   THIS SOFTWARE IS PROVIDED BY THE COPYRIGHT HOLDERS AND CONTRIBUTORS
   "AS IS" AND ANY EXPRESS OR IMPLIED WARRANTIES, INCLUDING, BUT NOT
   LIMITED TO, THE IMPLIED WARRANTIES OF MERCHANTABILITY AND FITNESS FOR
   A PARTICULAR PURPOSE ARE DISCLAIMED. IN NO EVENT SHALL THE COPYRIGHT
   HOLDER OR CONTRIBUTORS BE LIABLE FOR ANY DIRECT, INDIRECT, INCIDENTAL,
   SPECIAL, EXEMPLARY, OR CONSEQUENTIAL DAMAGES (INCLUDING, BUT NOT
   LIMITED TO, PROCUREMENT OF SUBSTITUTE GOODS OR SERVICES; LOSS OF USE,
   DATA, OR PROFITS; OR BUSINESS INTERRUPTION) HOWEVER CAUSED AND ON ANY
   THEORY OF LIABILITY, WHETHER IN CONTRACT, STRICT LIABILITY, OR TORT
   (INCLUDING NEGLIGENCE OR OTHERWISE) ARISING IN ANY WAY OUT OF THE USE
   OF THIS SOFTWARE, EVEN IF ADVISED OF THE POSSIBILITY OF SUCH DAMAGE.

*/

#include "blis.h"

void bli_thrinfo_sup_grow
     (
       rntm_t*    rntm,
       bszid_t*   bszid_par,
       thrinfo_t* thread
     )
{
	if ( thread == &BLIS_GEMM_SINGLE_THREADED ||
	     thread == &BLIS_PACKM_SINGLE_THREADED ) return;

	// NOTE: If bli_thrinfo_sup_rgrow() is being called, the sub_node field will
	// always be non-NULL, and so there's no need to check it.
	//if ( bli_cntl_sub_node( cntl ) != NULL )
	{
		// We only need to take action if the thrinfo_t sub-node is NULL; if it
		// is non-NULL, then it has already been created and we'll use it as-is.
		if ( bli_thrinfo_sub_node( thread ) == NULL )
		{
			// Create a new node (or, if needed, multiple nodes) along the
			// main sub-node branch of the tree and return the pointer to the
			// (highest) child.
			thrinfo_t* thread_child = bli_thrinfo_sup_rgrow
			(
			  rntm,
			  bszid_par,
			  &bszid_par[1],
			  thread
			);

			// Attach the child thrinfo_t node for the primary branch to its
			// parent structure.
			bli_thrinfo_set_sub_node( thread_child, thread );
		}
	}
}

// -----------------------------------------------------------------------------

thrinfo_t* bli_thrinfo_sup_rgrow
     (
       rntm_t*    rntm,
       bszid_t*   bszid_par,
       bszid_t*   bszid_cur,
       thrinfo_t* thread_par
     )
{
	thrinfo_t* thread_cur;

	// We must handle two cases: those where the next node in the
	// control tree is a partitioning node, and those where it is
	// a non-partitioning (ie: packing) node.
	if ( *bszid_cur != BLIS_NO_PART )
	{
		// Create the child thrinfo_t node corresponding to cntl_cur,
		// with cntl_par being the parent.
		thread_cur = bli_thrinfo_sup_create_for_cntl
		(
		  rntm,
		  bszid_par,
		  bszid_cur,
		  thread_par
		);
	}
	else // if ( *bszid_cur == BLIS_NO_PART )
	{
		// Recursively grow the thread structure and return the top-most
		// thrinfo_t node of that segment.
		thrinfo_t* thread_seg = bli_thrinfo_sup_rgrow
		(
		  rntm,
		  bszid_par,
		  &bszid_cur[1],
		  thread_par
		);

		// Create a thrinfo_t node corresponding to cntl_cur. Since the
		// corresponding cntl node, cntl_cur, is a non-partitioning node
		// (bszid = BLIS_NO_PART), this means it's a packing node. Packing
		// thrinfo_t nodes are formed differently than those corresponding to
		// partitioning nodes; specifically, their work_id's are set equal to
		// the their comm_id's. Also, notice that the free_comm field is set
		// to FALSE since cntl_cur is a non-partitioning node. The reason:
		// the communicator used here will be freed when thread_seg, or one
		// of its descendents, is freed.
		thread_cur = bli_thrinfo_create
		(
		  rntm,                                            // rntm
		  bli_thrinfo_ocomm( thread_seg ),                 // ocomm
		  bli_thread_ocomm_id( thread_seg ),               // ocomm_id
		  bli_rntm_calc_num_threads_in( bszid_cur, rntm ), // n_way
		  bli_thread_ocomm_id( thread_seg ),               // work_id
		  FALSE,                                           // free_comm
		  BLIS_NO_PART,                                    // bszid
		  thread_seg                                       // sub_node
		);
	}

	return thread_cur;
}

#define BLIS_NUM_STATIC_COMMS 80

thrinfo_t* bli_thrinfo_sup_create_for_cntl
     (
       rntm_t*    rntm,
       bszid_t*   bszid_par,
       bszid_t*   bszid_chl,
       thrinfo_t* thread_par
     )
{
#if 1
	// If we are running with a single thread, all of the code can be reduced
	// and simplified to this.
	if ( bli_rntm_calc_num_threads( rntm ) == 1 )
	{
		thrinfo_t* thread_chl = bli_thrinfo_create
		(
		  rntm,                        // rntm
		  &BLIS_SINGLE_COMM,           // ocomm
		  0,                           // ocomm_id
		  1,                           // n_way
		  0,                           // work_id
		  FALSE,                       // free_comm
		  BLIS_NO_PART,                // bszid
		  NULL                         // sub_node
		);
		return thread_chl;
	}
#endif

	thrcomm_t*  static_comms[ BLIS_NUM_STATIC_COMMS ];
	thrcomm_t** new_comms = NULL;
	
	const bool packa = bli_rntm_pack_a( rntm );
	const bool packb = bli_rntm_pack_b( rntm );
	dim_t parent_nt_in = 0;

	// thrinfo ocomm is not created when neither packa nor packb is
	// enabled. Need to derive parent_nt_in without depending on ocomm in
	// those cases.
	if ( packa || packb )
	{	
		parent_nt_in   = bli_thread_num_threads( thread_par );
	}
	else
	{
		parent_nt_in   = bli_rntm_calc_num_threads_in( bszid_par, rntm );
	}

	const dim_t parent_n_way   = bli_thread_n_way( thread_par );
	const dim_t parent_comm_id = bli_thread_ocomm_id( thread_par );
	const dim_t parent_work_id = bli_thread_work_id( thread_par );

	// Sanity check: make sure the number of threads in the parent's
	// communicator is divisible by the number of new sub-groups.
	if ( parent_nt_in % parent_n_way != 0 )
	{
		printf( "Assertion failed: parent_nt_in <mod> parent_n_way != 0\n" );
		bli_abort();
	}

	// Compute:
	// - the number of threads inside the new child comm,
	// - the current thread's id within the new communicator,
	// - the current thread's work id, given the ways of parallelism
	//   to be obtained within the next loop.
	const dim_t child_nt_in   = bli_rntm_calc_num_threads_in( bszid_chl, rntm );
	const dim_t child_n_way   = bli_rntm_ways_for( *bszid_chl, rntm );
	const dim_t child_comm_id = parent_comm_id % child_nt_in;
	const dim_t child_work_id = child_comm_id / ( child_nt_in / child_n_way );

//printf( "thread %d: child_n_way = %d child_nt_in = %d parent_n_way = %d (bszid = %d->%d)\n", (int)child_comm_id, (int)child_nt_in, (int)child_n_way, (int)parent_n_way, (int)bli_cntl_bszid( cntl_par ), (int)bszid_chl );

	thrinfo_t* thread_chl = NULL;

	// The communicators are only used when either packa or packb is
	// enabled. This means that the communicator creation along with the
	// overhead from the barriers (required for synchronizing comm across
	// threads) are not required when both packa and packb are disabled.
	if ( packa || packb )
	{
<<<<<<< HEAD
		// The parent's chief thread creates a temporary array of thrcomm_t
		// pointers.
		if ( bli_thread_am_ochief( thread_par ) )
		{
			if ( parent_n_way > BLIS_NUM_STATIC_COMMS )
				new_comms = bli_malloc_intl( parent_n_way * sizeof( thrcomm_t* ) );
			else
				new_comms = static_comms;
		}

		// Broadcast the temporary array to all threads in the parent's
		// communicator.
		new_comms = bli_thread_broadcast( thread_par, new_comms );

		// Chiefs in the child communicator allocate the communicator
		// object and store it in the array element corresponding to the
		// parent's work id.
		if ( child_comm_id == 0 )
			new_comms[ parent_work_id ] = bli_thrcomm_create( rntm, child_nt_in );

		bli_thread_barrier( thread_par );

		// All threads create a new thrinfo_t node using the communicator
		// that was created by their chief, as identified by parent_work_id.
		thread_chl = bli_thrinfo_create
		(
		  rntm,                        // rntm
		  new_comms[ parent_work_id ], // ocomm
		  child_comm_id,               // ocomm_id
		  child_n_way,                 // n_way
		  child_work_id,               // work_id
		  TRUE,                        // free_comm
		  *bszid_chl,                  // bszid
		  NULL                         // sub_node
		);

		bli_thread_barrier( thread_par );
=======
		err_t r_val;

		if ( parent_n_way > BLIS_NUM_STATIC_COMMS )
			new_comms = bli_malloc_intl( parent_n_way * sizeof( thrcomm_t* ), &r_val );
		else
			new_comms = static_comms;
	}
>>>>>>> b683d01b

		// The parent's chief thread frees the temporary array of thrcomm_t
		// pointers.
		if ( bli_thread_am_ochief( thread_par ) )
		{
			if ( parent_n_way > BLIS_NUM_STATIC_COMMS )
				bli_free_intl( new_comms );
		}
	}
	else
	{
		// No communicator is reqiured in cases where neither packa nor
		// packb is enabled.
		thread_chl = bli_thrinfo_create
		(
		  rntm,                        // rntm
		  NULL,                        // ocomm
		  child_comm_id,               // ocomm_id
		  child_n_way,                 // n_way
		  child_work_id,               // work_id
		  FALSE,                        // free_comm
		  *bszid_chl,                  // bszid
		  NULL                         // sub_node
		);
	}

	return thread_chl;
}
<|MERGE_RESOLUTION|>--- conflicted
+++ resolved
@@ -216,13 +216,13 @@
 	// threads) are not required when both packa and packb are disabled.
 	if ( packa || packb )
 	{
-<<<<<<< HEAD
 		// The parent's chief thread creates a temporary array of thrcomm_t
 		// pointers.
 		if ( bli_thread_am_ochief( thread_par ) )
 		{
+			err_t r_val;
 			if ( parent_n_way > BLIS_NUM_STATIC_COMMS )
-				new_comms = bli_malloc_intl( parent_n_way * sizeof( thrcomm_t* ) );
+				new_comms = bli_malloc_intl( parent_n_way * sizeof( thrcomm_t* ), &r_val );
 			else
 				new_comms = static_comms;
 		}
@@ -254,15 +254,6 @@
 		);
 
 		bli_thread_barrier( thread_par );
-=======
-		err_t r_val;
-
-		if ( parent_n_way > BLIS_NUM_STATIC_COMMS )
-			new_comms = bli_malloc_intl( parent_n_way * sizeof( thrcomm_t* ), &r_val );
-		else
-			new_comms = static_comms;
-	}
->>>>>>> b683d01b
 
 		// The parent's chief thread frees the temporary array of thrcomm_t
 		// pointers.
