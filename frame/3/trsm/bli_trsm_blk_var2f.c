--- conflicted
+++ resolved
@@ -83,14 +83,9 @@
 	// Query dimension in partitioning direction.
 	n_trans = bli_obj_width_after_trans( *b );
     dim_t start, end;
-<<<<<<< HEAD
-    bli_get_range( thread, 0, n_trans, 
-                   bli_determine_reg_blocksize( b, cntl_blocksize( cntl ) ),
-=======
     num_t datatype = bli_obj_execution_datatype( *a );
     bli_get_range( thread, 0, n_trans, 
                    bli_lcm( bli_info_get_default_nr( datatype ), bli_info_get_default_mr( datatype ) ),
->>>>>>> dd61307f
                    &start, &end );
 
 	// Partition along the n dimension.
