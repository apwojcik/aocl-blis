/*

   BLIS
   An object-based framework for developing high-performance BLAS-like
   libraries.

   Copyright (C) 2014, The University of Texas at Austin
   Copyright (C) 2018 - 2023, Advanced Micro Devices, Inc. All rights reserved.

   Redistribution and use in source and binary forms, with or without
   modification, are permitted provided that the following conditions are
   met:
    - Redistributions of source code must retain the above copyright
      notice, this list of conditions and the following disclaimer.
    - Redistributions in binary form must reproduce the above copyright
      notice, this list of conditions and the following disclaimer in the
      documentation and/or other materials provided with the distribution.
    - Neither the name(s) of the copyright holder(s) nor the names of its
      contributors may be used to endorse or promote products derived
      from this software without specific prior written permission.

   THIS SOFTWARE IS PROVIDED BY THE COPYRIGHT HOLDERS AND CONTRIBUTORS
   "AS IS" AND ANY EXPRESS OR IMPLIED WARRANTIES, INCLUDING, BUT NOT
   LIMITED TO, THE IMPLIED WARRANTIES OF MERCHANTABILITY AND FITNESS FOR
   A PARTICULAR PURPOSE ARE DISCLAIMED. IN NO EVENT SHALL THE COPYRIGHT
   HOLDER OR CONTRIBUTORS BE LIABLE FOR ANY DIRECT, INDIRECT, INCIDENTAL,
   SPECIAL, EXEMPLARY, OR CONSEQUENTIAL DAMAGES (INCLUDING, BUT NOT
   LIMITED TO, PROCUREMENT OF SUBSTITUTE GOODS OR SERVICES; LOSS OF USE,
   DATA, OR PROFITS; OR BUSINESS INTERRUPTION) HOWEVER CAUSED AND ON ANY
   THEORY OF LIABILITY, WHETHER IN CONTRACT, STRICT LIABILITY, OR TORT
   (INCLUDING NEGLIGENCE OR OTHERWISE) ARISING IN ANY WAY OUT OF THE USE
   OF THIS SOFTWARE, EVEN IF ADVISED OF THE POSSIBILITY OF SUCH DAMAGE.

*/

#include "blis.h"

#define FUNCPTR_T gemm_fp

typedef void (*FUNCPTR_T)
     (
       doff_t  diagoffb,
       pack_t  schema_a,
       pack_t  schema_b,
       dim_t   m,
       dim_t   n,
       dim_t   k,
       void*   alpha1,
       void*   a, inc_t cs_a, dim_t pd_a, inc_t ps_a,
       void*   b, inc_t rs_b, dim_t pd_b, inc_t ps_b,
       void*   alpha2,
       void*   c, inc_t rs_c, inc_t cs_c,
       cntx_t* cntx,
       rntm_t* rntm,
       thrinfo_t* thread
     );

static FUNCPTR_T GENARRAY(ftypes,trsm_rl_ker_var2);


void bli_trsm_rl_ker_var2
     (
       obj_t*  a,
       obj_t*  b,
       obj_t*  c,
       cntx_t* cntx,
       rntm_t* rntm,
       cntl_t* cntl,
       thrinfo_t* thread
     )
{
	AOCL_DTL_TRACE_ENTRY(AOCL_DTL_LEVEL_TRACE_7);

	num_t     dt_exec   = bli_obj_exec_dt( c );

	doff_t    diagoffb  = bli_obj_diag_offset( b );

	pack_t    schema_a  = bli_obj_pack_schema( a );
	pack_t    schema_b  = bli_obj_pack_schema( b );

	dim_t     m         = bli_obj_length( c );
	dim_t     n         = bli_obj_width( c );
	dim_t     k         = bli_obj_width( a );

	void*     buf_a     = bli_obj_buffer_at_off( a );
	inc_t     cs_a      = bli_obj_col_stride( a );
	dim_t     pd_a      = bli_obj_panel_dim( a );
	inc_t     ps_a      = bli_obj_panel_stride( a );

	void*     buf_b     = bli_obj_buffer_at_off( b );
	inc_t     rs_b      = bli_obj_row_stride( b );
	dim_t     pd_b      = bli_obj_panel_dim( b );
	inc_t     ps_b      = bli_obj_panel_stride( b );

	void*     buf_c     = bli_obj_buffer_at_off( c );
	inc_t     rs_c      = bli_obj_row_stride( c );
	inc_t     cs_c      = bli_obj_col_stride( c );

	void*     buf_alpha1;
	void*     buf_alpha2;

	FUNCPTR_T f;

	// Grab the address of the internal scalar buffer for the scalar
	// attached to A (the non-triangular matrix). This will be the alpha
	// scalar used in the gemmtrsm subproblems (ie: the scalar that would
	// be applied to the packed copy of A prior to it being updated by
	// the trsm subproblem). This scalar may be unit, if for example it
	// was applied during packing.
	buf_alpha1 = bli_obj_internal_scalar_buffer( a );

	// Grab the address of the internal scalar buffer for the scalar
	// attached to C. This will be the "beta" scalar used in the gemm-only
	// subproblems that correspond to micro-panels that do not intersect
	// the diagonal. We need this separate scalar because it's possible
	// that the alpha attached to B was reset, if it was applied during
	// packing.
	buf_alpha2 = bli_obj_internal_scalar_buffer( c );

	// Index into the type combination array to extract the correct
	// function pointer.
	f = ftypes[dt_exec];

	// Invoke the function.
	f( diagoffb,
	   schema_a,
	   schema_b,
	   m,
	   n,
	   k,
	   buf_alpha1,
	   buf_a, cs_a, pd_a, ps_a,
	   buf_b, rs_b, pd_b, ps_b,
	   buf_alpha2,
	   buf_c, rs_c, cs_c,
	   cntx,
	   rntm,
	   thread );
	AOCL_DTL_TRACE_EXIT(AOCL_DTL_LEVEL_TRACE_7);
}


#undef  GENTFUNC
#define GENTFUNC( ctype, ch, varname ) \
\
void PASTEMAC(ch,varname) \
     ( \
       doff_t  diagoffb, \
       pack_t  schema_a, \
       pack_t  schema_b, \
       dim_t   m, \
       dim_t   n, \
       dim_t   k, \
       void*   alpha1, \
       void*   a, inc_t cs_a, dim_t pd_a, inc_t ps_a, \
       void*   b, inc_t rs_b, dim_t pd_b, inc_t ps_b, \
       void*   alpha2, \
       void*   c, inc_t rs_c, inc_t cs_c, \
       cntx_t* cntx, \
       rntm_t* rntm, \
       thrinfo_t* thread  \
     ) \
{ \
	AOCL_DTL_TRACE_ENTRY(AOCL_DTL_LEVEL_TRACE_8); \
	const num_t     dt          = PASTEMAC(ch,type); \
\
	/* Alias some constants to simpler names. */ \
	const dim_t     MR          = pd_a; \
	const dim_t     NR          = pd_b; \
	const dim_t     PACKMR      = cs_a; \
	const dim_t     PACKNR      = rs_b; \
\
	/* Cast the micro-kernel address to its function pointer type. */ \
	/* NOTE: We use the upper-triangular gemmtrsm ukernel because, while
	   the current macro-kernel targets the "rl" case (right-side/lower-
	   triangular), it becomes upper-triangular after the kernel operation
	   is transposed so that all kernel instances are of the "left"
	   variety (since those are the only trsm ukernels that exist). */ \
	PASTECH(ch,gemmtrsm_ukr_ft) \
	               gemmtrsm_ukr = bli_cntx_get_l3_vir_ukr_dt( dt, BLIS_GEMMTRSM_U_UKR, cntx ); \
	PASTECH(ch,gemm_ukr_ft) \
	                   gemm_ukr = bli_cntx_get_l3_vir_ukr_dt( dt, BLIS_GEMM_UKR, cntx ); \
\
	/* Zen4 TRSM Fixme:
	 *
	 * On Zen4 we want to use AVX-512 kernels for GEMM and AVX2 kernels
	 * for TRSM (Till we implement TRSM AVX-512 kernels)
	 *
	 * The AVX2 kernels for TRSM are enabled in the context, but they
	 * are compatible with only AVX2 version of GEMM kernels.
	 *
	 * Here we force the GEMM kernels to the AVX2 varients for float and double.
	 * For scomplex and dcomplex reference path is retained as is.
	 *
	 * We need to revisit this when TRSM AVX-512 kernels are implemented.
	 */ \
<<<<<<< HEAD
	if ((bli_arch_query_id() == BLIS_ARCH_ZEN4) && \
		(dt == BLIS_FLOAT)) \
=======
	bool      col_pref    = bli_cntx_l3_vir_ukr_prefers_cols_dt( dt, BLIS_GEMM_UKR, cntx ); \
	if (bli_arch_query_id() == BLIS_ARCH_ZEN4 && ((dt == BLIS_FLOAT) || (dt == BLIS_DOUBLE)) ) \
>>>>>>> 4dcd51c9
	{ \
		gemm_ukr = bli_cntx_get_l3_vir_ukr_dt( dt, BLIS_GEMM_FOR_TRSM_UKR, cntx ); \
		col_pref = bli_cntx_l3_vir_ukr_prefers_cols_dt( dt, BLIS_GEMM_FOR_TRSM_UKR, cntx ); \
	} \
\
	/* Temporary C buffer for edge cases. Note that the strides of this
	   temporary buffer are set so that they match the storage of the
	   original C matrix. For example, if C is column-stored, ct will be
	   column-stored as well. */ \
	ctype           ct[ BLIS_STACK_BUF_MAX_SIZE \
	                    / sizeof( ctype ) ] \
	                    __attribute__((aligned(BLIS_STACK_BUF_ALIGN_SIZE))); \
	const inc_t     rs_ct       = ( col_pref ? 1 : NR ); \
	const inc_t     cs_ct       = ( col_pref ? MR : 1 ); \
\
	ctype* restrict zero        = PASTEMAC(ch,0); \
	ctype* restrict minus_one   = PASTEMAC(ch,m1); \
	ctype* restrict a_cast      = a; \
	ctype* restrict b_cast      = b; \
	ctype* restrict c_cast      = c; \
	ctype* restrict alpha1_cast = alpha1; \
	ctype* restrict alpha2_cast = alpha2; \
	ctype* restrict b1; \
	ctype* restrict c1; \
\
	doff_t          diagoffb_j; \
	dim_t           k_full; \
	dim_t           m_iter, m_left; \
	dim_t           n_iter, n_left; \
	dim_t           m_cur; \
	dim_t           n_cur; \
	dim_t           k_b1121; \
	dim_t           k_b11; \
	dim_t           k_b21; \
	dim_t           off_b11; \
	dim_t           off_b21; \
	dim_t           i, j, jb; \
	inc_t           rstep_a; \
	inc_t           cstep_b; \
	inc_t           rstep_c, cstep_c; \
	inc_t           istep_a; \
	inc_t           istep_b; \
	inc_t           off_scl; \
	inc_t           ss_b_num; \
	inc_t           ss_b_den; \
	inc_t           ps_b_cur; \
	inc_t           is_b_cur; \
	auxinfo_t       aux; \
\
	/*
	   Assumptions/assertions:
	     rs_a == 1
	     cs_a == PACKNR
	     pd_a == NR
	     ps_a == stride to next micro-panel of A
	     rs_b == PACKMR
	     cs_b == 1
	     pd_b == MR
	     ps_b == stride to next micro-panel of B
	     rs_c == (no assumptions)
	     cs_c == (no assumptions)

	  Note that MR/NR and PACKMR/PACKNR have been swapped to reflect the
	  swapping of values in the control tree (ie: those values used when
	  packing). This swapping is needed since we cast right-hand trsm in
	  terms of transposed left-hand trsm. So, if we're going to be
	  transposing the operation, then A needs to be packed with NR and B
	  needs to be packed with MR (remember: B is the triangular matrix in
	  the right-hand side parameter case).
	*/ \
\
	/* Safety trap: Certain indexing within this macro-kernel does not
	   work as intended if both MR and NR are odd. */ \
	if ( ( bli_is_odd( PACKMR ) && bli_is_odd( NR ) ) || \
	     ( bli_is_odd( PACKNR ) && bli_is_odd( MR ) ) ) bli_abort(); \
\
	/* If any dimension is zero, return immediately. */ \
	if ( bli_zero_dim3( m, n, k ) ) \
	{ \
		AOCL_DTL_TRACE_EXIT(AOCL_DTL_LEVEL_TRACE_8); \
		return; \
	} \
\
	/* Safeguard: If the current panel of B is entirely above its diagonal,
	   it is implicitly zero. So we do nothing. */ \
	if ( bli_is_strictly_above_diag_n( diagoffb, k, n ) ) \
	{ \
		AOCL_DTL_TRACE_EXIT(AOCL_DTL_LEVEL_TRACE_8); \
		return; \
	} \
\
	/* Compute k_full as k inflated up to a multiple of NR. This is
	   needed because some parameter combinations of trsm reduce k
	   to advance past zero regions in the triangular matrix, and
	   when computing the imaginary stride of B (the non-triangular
	   matrix), which is used by 4m1/3m1 implementations, we need
	   this unreduced value of k. */ \
	k_full = ( k % NR != 0 ? k + NR - ( k % NR ) : k ); \
\
	/* Compute indexing scaling factor for for 4m or 3m. This is
	   needed because one of the packing register blocksizes (PACKMR
	   or PACKNR) is used to index into the micro-panels of the non-
	   triangular matrix when computing with a diagonal-intersecting
	   micro-panel of the triangular matrix. In the case of 4m or 3m,
	   real values are stored in both sub-panels, and so the indexing
	   needs to occur in units of real values. The value computed
	   here is divided into the complex pointer offset to cause the
	   pointer to be advanced by the correct value. */ \
	if ( bli_is_4mi_packed( schema_b ) || \
	     bli_is_3mi_packed( schema_b ) || \
	     bli_is_rih_packed( schema_b ) ) off_scl = 2; \
	else                                 off_scl = 1; \
\
	/* Compute the storage stride scaling. Usually this is just 1.
	   However, in the case of interleaved 3m, we need to scale the
	   offset by 3/2. Note that real-only, imag-only, and summed-only
	   packing formats are not applicable here since trsm is a two-
	   operand operation only (unlike trmm, which is capable of three-
	   operand). */ \
	if ( bli_is_3mi_packed( schema_b ) ) { ss_b_num = 3; ss_b_den = 2; } \
	else                                 { ss_b_num = 1; ss_b_den = 1; } \
\
	/* If there is a zero region above where the diagonal of B intersects
	   the left edge of the panel, adjust the pointer to A and treat this
	   case as if the diagonal offset were zero. Note that we don't need to
	   adjust the pointer to B since packm would have simply skipped over
	   the region that was not stored. */ \
	if ( diagoffb < 0 ) \
	{ \
		j        = -diagoffb; \
		k        = k - j; \
		diagoffb = 0; \
		a_cast   = a_cast + ( j * PACKMR ) / off_scl; \
	} \
\
	/* If there is a zero region to the right of where the diagonal
	   of B intersects the bottom of the panel, shrink it so that
	   we can index to the correct place in C (corresponding to the
	   part of the panel of B that was packed).
	   NOTE: This is NOT being done to skip over "no-op" iterations,
	   as with the trsm_lu macro-kernel. This MUST be done for correct
	   execution because we use n (via n_iter) to compute diagonal and
	   index offsets for backwards movement through B. */ \
	if ( diagoffb + k < n ) \
	{ \
		n = diagoffb + k; \
	} \
\
	/* Check the k dimension, which needs to be a multiple of NR. If k
	   isn't a multiple of NR, we adjust it higher to satisfy the micro-
	   kernel, which is expecting to perform an NR x NR triangular solve.
	   This adjustment of k is consistent with what happened when B was
	   packed: all of its bottom/right edges were zero-padded, and
	   furthermore, the panel that stores the bottom-right corner of the
	   matrix has its diagonal extended into the zero-padded region (as
	   identity). This allows the trsm of that bottom-right panel to
	   proceed without producing any infs or NaNs that would infect the
	   "good" values of the corresponding block of A. */ \
	if ( k % NR != 0 ) k += NR - ( k % NR ); \
\
	/* NOTE: We don't need to check that n is a multiple of PACKNR since we
	   know that the underlying buffer was already allocated to have an n
	   dimension that is a multiple of PACKNR, with the region between the
	   last column and the next multiple of NR zero-padded accordingly. */ \
\
	/* Clear the temporary C buffer in case it has any infs or NaNs. */ \
	PASTEMAC(ch,set0s_mxn)( MR, NR, \
	                        ct, rs_ct, cs_ct ); \
\
	/* Compute number of primary and leftover components of the m and n
       dimensions. */ \
	n_iter = n / NR; \
	n_left = n % NR; \
\
	m_iter = m / MR; \
	m_left = m % MR; \
\
	if ( n_left ) ++n_iter; \
	if ( m_left ) ++m_iter; \
\
	/* Determine some increments used to step through A, B, and C. */ \
	rstep_a = ps_a; \
\
	cstep_b = ps_b; \
\
	rstep_c = rs_c * MR; \
	cstep_c = cs_c * NR; \
\
	istep_a = PACKMR * k_full; \
	istep_b = PACKNR * k; \
\
	if ( bli_is_odd( istep_a ) ) istep_a += 1; \
	if ( bli_is_odd( istep_b ) ) istep_b += 1; \
\
	/* Save the pack schemas of A and B to the auxinfo_t object.
	   NOTE: We swap the values for A and B since the triangular
	   "A" matrix is actually contained within B. */ \
	bli_auxinfo_set_schema_a( schema_b, &aux ); \
	bli_auxinfo_set_schema_b( schema_a, &aux ); \
\
	/* Save the imaginary stride of A to the auxinfo_t object.
	   NOTE: We swap the values for A and B since the triangular
	   "A" matrix is actually contained within B. */ \
	bli_auxinfo_set_is_b( istep_a, &aux ); \
\
	/* Save the desired output datatype (indicating no typecasting). */ \
	/*bli_auxinfo_set_dt_on_output( dt, &aux );*/ \
\
	b1 = b_cast; \
	c1 = c_cast; \
\
	/* Loop over the n dimension (NR columns at a time). */ \
	for ( jb = 0; jb < n_iter; ++jb ) \
	{ \
		ctype* restrict a1; \
		ctype* restrict c11; \
		ctype* restrict b11; \
		ctype* restrict b21; \
		ctype* restrict b2; \
\
		j          = n_iter - 1 - jb; \
		diagoffb_j = diagoffb - ( doff_t )j*NR; \
		a1         = a_cast; \
		c11        = c1 + (n_iter-1)*cstep_c; \
\
		n_cur = ( bli_is_not_edge_b( jb, n_iter, n_left ) ? NR : n_left ); \
\
		/* Initialize our next panel of B to be the current panel of B. */ \
		b2 = b1; \
\
		/* If the current panel of B intersects the diagonal, use a
		   special micro-kernel that performs a fused gemm and trsm.
		   If the current panel of B resides below the diagonal, use a
		   a regular gemm micro-kernel. Otherwise, if it is above the
		   diagonal, it was not packed (because it is implicitly zero)
		   and so we do nothing. */ \
		if ( bli_intersects_diag_n( diagoffb_j, k, NR ) ) \
		{ \
			/* Determine the offset to and length of the panel that was packed
			   so we can index into the corresponding location in A. */ \
			off_b11   = bli_max( -diagoffb_j, 0 ); \
			k_b1121   = k - off_b11; \
			k_b11     = NR; \
			k_b21     = k_b1121 - NR; \
			off_b21   = off_b11 + k_b11; \
\
			/* Compute the addresses of the triangular block B11 and the
			   panel B21. */ \
			b11       = b1; \
			/* b21 = b1 + ( k_b11 * PACKNR ) / off_scl; */ \
			b21 = bli_ptr_inc_by_frac( b1, sizeof( ctype ), k_b11 * PACKNR, off_scl ); \
\
			/* Compute the panel stride for the current micro-panel. */ \
			is_b_cur  = k_b1121 * PACKNR; \
			is_b_cur += ( bli_is_odd( is_b_cur ) ? 1 : 0 ); \
			ps_b_cur  = ( is_b_cur * ss_b_num ) / ss_b_den; \
\
			/* Save the 4m1/3m1 imaginary stride of B to the auxinfo_t
			   object.
			   NOTE: We swap the values for A and B since the triangular
			   "A" matrix is actually contained within B. */ \
			bli_auxinfo_set_is_a( is_b_cur, &aux ); \
\
			/* Loop over the m dimension (MR rows at a time). */ \
			for ( i = 0; i < m_iter; ++i ) \
			{ \
				if ( bli_trsm_my_iter_rr( i, thread ) ){ \
\
				ctype* restrict a11; \
				ctype* restrict a12; \
				ctype* restrict a2; \
\
				m_cur = ( bli_is_not_edge_f( i, m_iter, m_left ) ? MR : m_left ); \
\
				/* Compute the addresses of the A11 block and A12 panel. */ \
				a11  = a1 + ( off_b11 * PACKMR ) / off_scl; \
				a12  = a1 + ( off_b21 * PACKMR ) / off_scl; \
\
				/* Compute the addresses of the next panels of A and B. */ \
				a2 = a1; \
				/*if ( bli_is_last_iter_rr( i, m_iter, 0, 1 ) ) */\
				if ( i + bli_thread_num_threads(thread) >= m_iter ) \
				{ \
					a2 = a_cast; \
					b2 = b1 + ps_b_cur; \
					if ( bli_is_last_iter_rr( jb, n_iter, 0, 1 ) ) \
						b2 = b_cast; \
				} \
\
				/* Save addresses of next panels of A and B to the auxinfo_t
				   object. NOTE: We swap the values for A and B since the
				   triangular "A" matrix is actually contained within B. */ \
				bli_auxinfo_set_next_a( b2, &aux ); \
				bli_auxinfo_set_next_b( a2, &aux ); \
\
				/* Handle interior and edge cases separately. */ \
				if ( m_cur == MR && n_cur == NR ) \
				{ \
					/* Invoke the fused gemm/trsm micro-kernel. */ \
					gemmtrsm_ukr \
					( \
					  k_b21, \
					  alpha1_cast, \
					  b21, \
					  b11, \
					  a12, \
					  a11, \
					  c11, cs_c, rs_c, \
					  &aux, \
					  cntx  \
					); \
				} \
				else \
				{ \
					/* Invoke the fused gemm/trsm micro-kernel. */ \
					gemmtrsm_ukr \
					( \
					  k_b21, \
					  alpha1_cast, \
					  b21, \
					  b11, \
					  a12, \
					  a11, \
					  ct, cs_ct, rs_ct, \
					  &aux, \
					  cntx  \
					); \
\
					/* Copy the result to the bottom edge of C. */ \
					PASTEMAC(ch,copys_mxn)( m_cur, n_cur, \
					                        ct,  rs_ct, cs_ct, \
					                        c11, rs_c,  cs_c ); \
				} \
				} \
\
				a1  += rstep_a; \
				c11 += rstep_c; \
			} \
\
			b1 += ps_b_cur; \
		} \
		else if ( bli_is_strictly_below_diag_n( diagoffb_j, k, NR ) ) \
		{ \
			/* Save the 4m1/3m1 imaginary stride of B to the auxinfo_t
			   object.
			   NOTE: We swap the values for A and B since the triangular
			   "A" matrix is actually contained within B. */ \
			bli_auxinfo_set_is_a( istep_b, &aux ); \
\
			/* Loop over the m dimension (MR rows at a time). */ \
			for ( i = 0; i < m_iter; ++i ) \
			{ \
				if ( bli_trsm_my_iter_rr( i, thread ) ){ \
\
				ctype* restrict a2; \
\
				m_cur = ( bli_is_not_edge_f( i, m_iter, m_left ) ? MR : m_left ); \
\
				/* Compute the addresses of the next panels of A and B. */ \
				a2 = a1; \
				/*if ( bli_is_last_iter_rr( i, m_iter, 0, 1 ) ) */\
				if ( i + bli_thread_num_threads(thread) >= m_iter ) \
				{ \
					a2 = a_cast; \
					b2 = b1 + cstep_b; \
					if ( bli_is_last_iter_rr( jb, n_iter, 0, 1 ) ) \
						b2 = b_cast; \
				} \
\
				/* Save addresses of next panels of A and B to the auxinfo_t
				   object. NOTE: We swap the values for A and B since the
				   triangular "A" matrix is actually contained within B. */ \
				bli_auxinfo_set_next_a( b2, &aux ); \
				bli_auxinfo_set_next_b( a2, &aux ); \
\
				/* Handle interior and edge cases separately. */ \
				if ( m_cur == MR && n_cur == NR ) \
				{ \
					/* Invoke the gemm micro-kernel. */ \
					gemm_ukr \
					( \
					  k, \
					  minus_one, \
					  b1, \
					  a1, \
					  alpha2_cast, \
					  c11, cs_c, rs_c, \
					  &aux, \
					  cntx  \
					); \
				} \
				else \
				{ \
					/* Invoke the gemm micro-kernel. */ \
					gemm_ukr \
					( \
					  k, \
					  minus_one, \
					  b1, \
					  a1, \
					  zero, \
					  ct, cs_ct, rs_ct, \
					  &aux, \
					  cntx  \
					); \
\
					/* Add the result to the edge of C. */ \
					PASTEMAC(ch,xpbys_mxn)( m_cur, n_cur, \
					                        ct,  rs_ct, cs_ct, \
					                        alpha2_cast, \
					                        c11, rs_c,  cs_c ); \
				} \
				} \
\
				a1  += rstep_a; \
				c11 += rstep_c; \
			} \
\
			b1 += cstep_b; \
		} \
\
		c1 -= cstep_c; \
	} \
	AOCL_DTL_TRACE_EXIT(AOCL_DTL_LEVEL_TRACE_8); \
}

INSERT_GENTFUNC_BASIC0( trsm_rl_ker_var2 )
<|MERGE_RESOLUTION|>--- conflicted
+++ resolved
@@ -194,13 +194,8 @@
 	 *
 	 * We need to revisit this when TRSM AVX-512 kernels are implemented.
 	 */ \
-<<<<<<< HEAD
-	if ((bli_arch_query_id() == BLIS_ARCH_ZEN4) && \
-		(dt == BLIS_FLOAT)) \
-=======
 	bool      col_pref    = bli_cntx_l3_vir_ukr_prefers_cols_dt( dt, BLIS_GEMM_UKR, cntx ); \
 	if (bli_arch_query_id() == BLIS_ARCH_ZEN4 && ((dt == BLIS_FLOAT) || (dt == BLIS_DOUBLE)) ) \
->>>>>>> 4dcd51c9
 	{ \
 		gemm_ukr = bli_cntx_get_l3_vir_ukr_dt( dt, BLIS_GEMM_FOR_TRSM_UKR, cntx ); \
 		col_pref = bli_cntx_l3_vir_ukr_prefers_cols_dt( dt, BLIS_GEMM_FOR_TRSM_UKR, cntx ); \
