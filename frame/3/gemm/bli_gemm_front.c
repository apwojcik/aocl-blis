/*

   BLIS
   An object-based framework for developing high-performance BLAS-like
   libraries.

   Copyright (C) 2014, The University of Texas at Austin
<<<<<<< HEAD
   Copyright (C) 2018 - 2020, Advanced Micro Devices, Inc. All rights reserved.
=======
   Copyright (C) 2018 - 2020, Advanced Micro Devices, Inc.
>>>>>>> 6a4aa986

   Redistribution and use in source and binary forms, with or without
   modification, are permitted provided that the following conditions are
   met:
    - Redistributions of source code must retain the above copyright
      notice, this list of conditions and the following disclaimer.
    - Redistributions in binary form must reproduce the above copyright
      notice, this list of conditions and the following disclaimer in the
      documentation and/or other materials provided with the distribution.
    - Neither the name(s) of the copyright holder(s) nor the names of its
      contributors may be used to endorse or promote products derived
      from this software without specific prior written permission.

   THIS SOFTWARE IS PROVIDED BY THE COPYRIGHT HOLDERS AND CONTRIBUTORS
   "AS IS" AND ANY EXPRESS OR IMPLIED WARRANTIES, INCLUDING, BUT NOT
   LIMITED TO, THE IMPLIED WARRANTIES OF MERCHANTABILITY AND FITNESS FOR
   A PARTICULAR PURPOSE ARE DISCLAIMED. IN NO EVENT SHALL THE COPYRIGHT
   HOLDER OR CONTRIBUTORS BE LIABLE FOR ANY DIRECT, INDIRECT, INCIDENTAL,
   SPECIAL, EXEMPLARY, OR CONSEQUENTIAL DAMAGES (INCLUDING, BUT NOT
   LIMITED TO, PROCUREMENT OF SUBSTITUTE GOODS OR SERVICES; LOSS OF USE,
   DATA, OR PROFITS; OR BUSINESS INTERRUPTION) HOWEVER CAUSED AND ON ANY
   THEORY OF LIABILITY, WHETHER IN CONTRACT, STRICT LIABILITY, OR TORT
   (INCLUDING NEGLIGENCE OR OTHERWISE) ARISING IN ANY WAY OUT OF THE USE
   OF THIS SOFTWARE, EVEN IF ADVISED OF THE POSSIBILITY OF SUCH DAMAGE.

*/

#include "blis.h"

void bli_gemm_front
     (
       obj_t*  alpha,
       obj_t*  a,
       obj_t*  b,
       obj_t*  beta,
       obj_t*  c,
       cntx_t* cntx,
       rntm_t* rntm,
       cntl_t* cntl
     )
{
	AOCL_DTL_TRACE_ENTRY(AOCL_DTL_LEVEL_TRACE_3);
//	AOCL_DTL_LOG_GEMM_INPUTS(AOCL_DTL_LEVEL_TRACE_3, alpha, a, b, beta, c);
	bli_init_once();

	obj_t   a_local;
	obj_t   b_local;
	obj_t   c_local;
<<<<<<< HEAD
	
		
	// Check parameters.
	if ( bli_error_checking_is_enabled() )
		bli_gemm_check( alpha, a, b, beta, c, cntx );
	
=======

	// Check parameters.
	if ( bli_error_checking_is_enabled() )
		bli_gemm_check( alpha, a, b, beta, c, cntx );

	// If C has a zero dimension, return early.
	if ( bli_obj_has_zero_dim( c ) )
	{
		return;
	}

	// If alpha is zero, or if A or B has a zero dimension, scale C by beta
	// and return early.
	if ( bli_obj_equals( alpha, &BLIS_ZERO ) ||
	     bli_obj_has_zero_dim( a ) ||
	     bli_obj_has_zero_dim( b ) )
	{
		bli_scalm( beta, c );
		return;
	}

#if 0
>>>>>>> 6a4aa986
#ifdef BLIS_ENABLE_SMALL_MATRIX
	// Only handle small problems separately for homogeneous datatypes.
	if ( bli_obj_dt( a ) == bli_obj_dt( b ) &&
	     bli_obj_dt( a ) == bli_obj_dt( c ) &&
	     bli_obj_comp_prec( c ) == bli_obj_prec( c ) )
	{
		err_t status = bli_gemm_small( alpha, a, b, beta, c, cntx, cntl );
<<<<<<< HEAD
		if ( status == BLIS_SUCCESS )
		{
			AOCL_DTL_TRACE_EXIT(AOCL_DTL_LEVEL_TRACE_3);
			return;
		}
	}
#endif
=======
		if ( status == BLIS_SUCCESS ) return;
	}
#endif
#endif
>>>>>>> 6a4aa986

	// Alias A, B, and C in case we need to apply transformations.
	bli_obj_alias_to( a, &a_local );
	bli_obj_alias_to( b, &b_local );
	bli_obj_alias_to( c, &c_local );

#ifdef BLIS_ENABLE_GEMM_MD
	cntx_t cntx_local;

	// If any of the storage datatypes differ, or if the computation precision
	// differs from the storage precision of C, utilize the mixed datatype
	// code path.
	// NOTE: If we ever want to support the caller setting the computation
	// domain explicitly, we will need to check the computation dt against the
	// storage dt of C (instead of the computation precision against the
	// storage precision of C).
	if ( bli_obj_dt( &c_local ) != bli_obj_dt( &a_local ) ||
	     bli_obj_dt( &c_local ) != bli_obj_dt( &b_local ) ||
	     bli_obj_comp_prec( &c_local ) != bli_obj_prec( &c_local ) )
	{
		// Handle mixed datatype cases in bli_gemm_md(), which may modify
		// the objects or the context. (If the context is modified, cntx
		// is adjusted to point to cntx_local.)
		bli_gemm_md( &a_local, &b_local, beta, &c_local, &cntx_local, &cntx );
	}
	//else // homogeneous datatypes
#endif

	// Load the pack schemas from the context and embed them into the objects
	// for A and B. (Native contexts are initialized with the correct pack
	// schemas, as are contexts for 1m, and if necessary bli_gemm_md() would
	// have made a copy and modified the schemas, so reading them from the
	// context should be a safe bet at this point.) This is a sort of hack for
	// communicating the desired pack schemas to bli_gemm_cntl_create() (via
	// bli_l3_thread_decorator() and bli_l3_cntl_create_if()). This allows us
	// to subsequently access the schemas from the control tree, which
	// hopefully reduces some confusion, particularly in bli_packm_init().
	const pack_t schema_a = bli_cntx_schema_a_block( cntx );
	const pack_t schema_b = bli_cntx_schema_b_panel( cntx );

	bli_obj_set_pack_schema( schema_a, &a_local );
	bli_obj_set_pack_schema( schema_b, &b_local );

	// Next, we handle the possibility of needing to typecast alpha to the
	// computation datatype and/or beta to the storage datatype of C.

	// Attach alpha to B, and in the process typecast alpha to the target
	// datatype of the matrix (which in this case is equal to the computation
	// datatype).
	bli_obj_scalar_attach( BLIS_NO_CONJUGATE, alpha, &b_local );

	// Attach beta to C, and in the process typecast beta to the target
	// datatype of the matrix (which in this case is equal to the storage
	// datatype of C).
	bli_obj_scalar_attach( BLIS_NO_CONJUGATE, beta,  &c_local );

	// Change the alpha and beta pointers to BLIS_ONE since the values have
	// now been typecast and attached to the matrices above.
	alpha = &BLIS_ONE;
	beta  = &BLIS_ONE;

#ifdef BLIS_ENABLE_GEMM_MD
	// Don't perform the following optimization for ccr or crc cases, as
	// those cases are sensitive to the ukernel storage preference (ie:
	// transposing the operation would break them).
	if ( !bli_gemm_md_is_ccr( &a_local, &b_local, &c_local ) &&
	     !bli_gemm_md_is_crc( &a_local, &b_local, &c_local ) )
#endif
	// An optimization: If C is stored by rows and the micro-kernel prefers
	// contiguous columns, or if C is stored by columns and the micro-kernel
	// prefers contiguous rows, transpose the entire operation to allow the
	// micro-kernel to access elements of C in its preferred manner.
	if ( bli_cntx_l3_vir_ukr_dislikes_storage_of( &c_local, BLIS_GEMM_UKR, cntx ) )
	{
		bli_obj_swap( &a_local, &b_local );

		bli_obj_induce_trans( &a_local );
		bli_obj_induce_trans( &b_local );
		bli_obj_induce_trans( &c_local );

		// We must also swap the pack schemas, which were set by bli_gemm_md()
		// or the inlined code above.
		bli_obj_swap_pack_schemas( &a_local, &b_local );
	}

	// Parse and interpret the contents of the rntm_t object to properly
	// set the ways of parallelism for each loop, and then make any
	// additional modifications necessary for the current operation.
	bli_rntm_set_ways_for_op
	(
	  BLIS_GEMM,
	  BLIS_LEFT, // ignored for gemm/hemm/symm
	  bli_obj_length( &c_local ),
	  bli_obj_width( &c_local ),
	  bli_obj_width( &a_local ),
	  rntm
	);

#ifdef BLIS_CONFIG_ZEN3
	// On AMD Zen3 platform we support changing
	// the blocksize at runtime to get optimial
	// performance
	BLIS_GEMM_DYNAMIC_BLOCK_SIZE_UPDATE(cntx, rntm, c_local);
#endif

	obj_t* cp    = &c_local;
	obj_t* betap = beta;

#ifdef BLIS_ENABLE_GEMM_MD
#ifdef BLIS_ENABLE_GEMM_MD_EXTRA_MEM
	// If any of the following conditions are met, create a temporary matrix
	// conformal to C into which we will accumulate the matrix product:
	// - the storage precision of C differs from the computation precision;
	// - the domains are mixed as crr;
	// - the storage format of C does not match the preferred orientation
	//   of the ccr or crc cases.
	// Then, after the computation is complete, this matrix will be copied
	// or accumulated back to C.
	const bool is_ccr_mismatch =
	             ( bli_gemm_md_is_ccr( &a_local, &b_local, &c_local ) &&
                   !bli_obj_is_col_stored( &c_local ) );
	const bool is_crc_mismatch =
	             ( bli_gemm_md_is_crc( &a_local, &b_local, &c_local ) &&
                   !bli_obj_is_row_stored( &c_local ) );

	obj_t ct;
	bool  use_ct = FALSE;

	// FGVZ: Consider adding another guard here that only creates and uses a
	// temporary matrix for accumulation if k < c * kc, where c is some small
	// constant like 2. And don't forget to use the same conditional for the
	// castm() and free() at the end.
	if (
	     bli_obj_prec( &c_local ) != bli_obj_comp_prec( &c_local ) ||
	     bli_gemm_md_is_crr( &a_local, &b_local, &c_local ) ||
	     is_ccr_mismatch ||
	     is_crc_mismatch
	   )
	{
		use_ct = TRUE;
	}

	// If we need a temporary matrix conformal to C for whatever reason,
	// we create it and prepare to use it now.
	if ( use_ct )
	{
		const dim_t m     = bli_obj_length( &c_local );
		const dim_t n     = bli_obj_width( &c_local );
		      inc_t rs    = bli_obj_row_stride( &c_local );
		      inc_t cs    = bli_obj_col_stride( &c_local );

		      num_t dt_ct = bli_obj_domain( &c_local ) |
		                    bli_obj_comp_prec( &c_local );

		// When performing the crr case, accumulate to a contiguously-stored
		// real matrix so we do not have to repeatedly update C with general
		// stride.
		if ( bli_gemm_md_is_crr( &a_local, &b_local, &c_local ) )
			dt_ct = BLIS_REAL | bli_obj_comp_prec( &c_local );

		// When performing the mismatched ccr or crc cases, now is the time
		// to specify the appropriate storage so the gemm_md_c2r_ref() virtual
		// microkernel can output directly to C (instead of using a temporary
		// microtile).
		if      ( is_ccr_mismatch ) { rs = 1; cs = m; }
		else if ( is_crc_mismatch ) { rs = n; cs = 1; }

		bli_obj_create( dt_ct, m, n, rs, cs, &ct );

		const num_t dt_exec = bli_obj_exec_dt( &c_local );
		const num_t dt_comp = bli_obj_comp_dt( &c_local );

		bli_obj_set_target_dt( dt_ct, &ct );
		bli_obj_set_exec_dt( dt_exec, &ct );
		bli_obj_set_comp_dt( dt_comp, &ct );

		// A naive approach would cast C to the comptuation datatype,
		// compute with beta, and then cast the result back to the
		// user-provided output matrix. However, we employ a different
		// approach that halves the number of memops on C (or its
		// typecast temporary) by writing the A*B product directly to
		// temporary storage, and then using xpbym to scale the
		// output matrix by beta and accumulate/cast the A*B product.
		//bli_castm( &c_local, &ct );
		betap = &BLIS_ZERO;

		cp = &ct;
	}
#endif
#endif

	// Invoke the internal back-end via the thread handler.
	bli_l3_thread_decorator
	(
	  bli_gemm_int,
	  BLIS_GEMM, // operation family id
	  alpha,
	  &a_local,
	  &b_local,
	  betap,
	  cp,
	  cntx,
	  rntm,
	  cntl
	);

#ifdef BLIS_ENABLE_GEMM_MD
#ifdef BLIS_ENABLE_GEMM_MD_EXTRA_MEM
	// If we created a temporary matrix conformal to C for whatever reason,
	// we copy/accumulate the result back to C and then release the object.
	if ( use_ct )
    {
		obj_t beta_local;

		bli_obj_scalar_detach( &c_local, &beta_local );

		//bli_castnzm( &ct, &c_local );
		bli_xpbym( &ct, &beta_local, &c_local );

		bli_obj_free( &ct );
	}
#endif
#endif
	AOCL_DTL_TRACE_EXIT(AOCL_DTL_LEVEL_TRACE_3);
}

// -----------------------------------------------------------------------------

#if 0
	if ( bli_obj_dt( a ) != bli_obj_dt( b ) ||
	     bli_obj_dt( a ) != bli_obj_dt( c ) ||
	     bli_obj_comp_prec( c ) != bli_obj_prec( c ) )
	{
		const bool a_is_real = bli_obj_is_real( a );
		const bool a_is_comp = bli_obj_is_complex( a );
		const bool b_is_real = bli_obj_is_real( b );
		const bool b_is_comp = bli_obj_is_complex( b );
		const bool c_is_real = bli_obj_is_real( c );
		const bool c_is_comp = bli_obj_is_complex( c );

		const bool a_is_single = bli_obj_is_single_prec( a );
		const bool a_is_double = bli_obj_is_double_prec( a );
		const bool b_is_single = bli_obj_is_single_prec( b );
		const bool b_is_double = bli_obj_is_double_prec( b );
		const bool c_is_single = bli_obj_is_single_prec( c );
		const bool c_is_double = bli_obj_is_double_prec( c );

		const bool comp_single = bli_obj_comp_prec( c ) == BLIS_SINGLE_PREC;
		const bool comp_double = bli_obj_comp_prec( c ) == BLIS_DOUBLE_PREC;

		const bool mixeddomain = bli_obj_domain( c ) != bli_obj_domain( a ) ||
		                         bli_obj_domain( c ) != bli_obj_domain( b );

		( void )a_is_real; ( void )a_is_comp;
		( void )b_is_real; ( void )b_is_comp;
		( void )c_is_real; ( void )c_is_comp;
		( void )a_is_single; ( void )a_is_double;
		( void )b_is_single; ( void )b_is_double;
		( void )c_is_single; ( void )c_is_double;
		( void )comp_single; ( void )comp_double;

		if (
		     //( c_is_comp && a_is_comp && b_is_real ) ||
		     //( c_is_comp && a_is_real && b_is_comp ) ||
		     //( c_is_real && a_is_comp && b_is_comp ) ||
		     //( c_is_comp && a_is_real && b_is_real ) ||
		     //( c_is_real && a_is_comp && b_is_real ) ||
		     //( c_is_real && a_is_real && b_is_comp ) ||
		     //FALSE
		     TRUE
		   )
		{
			if (
			     ( c_is_single && a_is_single && b_is_single && mixeddomain ) ||
			     ( c_is_single && a_is_single && b_is_single && comp_single ) ||
			     ( c_is_single && a_is_single && b_is_single && comp_double ) ||
			     ( c_is_single && a_is_single && b_is_double                ) ||
			     ( c_is_single && a_is_double && b_is_single                ) ||
			     ( c_is_double && a_is_single && b_is_single                ) ||
			     ( c_is_single && a_is_double && b_is_double                ) ||
			     ( c_is_double && a_is_single && b_is_double                ) ||
			     ( c_is_double && a_is_double && b_is_single                ) ||
			     ( c_is_double && a_is_double && b_is_double && comp_single ) ||
			     ( c_is_double && a_is_double && b_is_double && comp_double ) ||
			     ( c_is_double && a_is_double && b_is_double && mixeddomain ) ||
			     FALSE
			   )
				bli_gemm_md_front( alpha, a, b, beta, c, cntx, cntl );
			else
				bli_gemm_md_zgemm( alpha, a, b, beta, c, cntx, cntl );
		}
		else
			bli_gemm_md_zgemm( alpha, a, b, beta, c, cntx, cntl );
		return;
	}
#else
#if 0
	// If any of the storage datatypes differ, or if the execution precision
	// differs from the storage precision of C, utilize the mixed datatype
	// code path.
	// NOTE: We could check the exec dt against the storage dt of C, but for
	// now we don't support the caller setting the execution domain
	// explicitly.
	if ( bli_obj_dt( a ) != bli_obj_dt( b ) ||
	     bli_obj_dt( a ) != bli_obj_dt( c ) ||
	     bli_obj_comp_prec( c ) != bli_obj_prec( c ) )
	{
		bli_gemm_md_front( alpha, a, b, beta, c, cntx, cntl );
		return;
	}
#endif
#endif
<|MERGE_RESOLUTION|>--- conflicted
+++ resolved
@@ -5,11 +5,7 @@
    libraries.
 
    Copyright (C) 2014, The University of Texas at Austin
-<<<<<<< HEAD
    Copyright (C) 2018 - 2020, Advanced Micro Devices, Inc. All rights reserved.
-=======
-   Copyright (C) 2018 - 2020, Advanced Micro Devices, Inc.
->>>>>>> 6a4aa986
 
    Redistribution and use in source and binary forms, with or without
    modification, are permitted provided that the following conditions are
@@ -58,14 +54,6 @@
 	obj_t   a_local;
 	obj_t   b_local;
 	obj_t   c_local;
-<<<<<<< HEAD
-	
-		
-	// Check parameters.
-	if ( bli_error_checking_is_enabled() )
-		bli_gemm_check( alpha, a, b, beta, c, cntx );
-	
-=======
 
 	// Check parameters.
 	if ( bli_error_checking_is_enabled() )
@@ -87,8 +75,6 @@
 		return;
 	}
 
-#if 0
->>>>>>> 6a4aa986
 #ifdef BLIS_ENABLE_SMALL_MATRIX
 	// Only handle small problems separately for homogeneous datatypes.
 	if ( bli_obj_dt( a ) == bli_obj_dt( b ) &&
@@ -96,7 +82,7 @@
 	     bli_obj_comp_prec( c ) == bli_obj_prec( c ) )
 	{
 		err_t status = bli_gemm_small( alpha, a, b, beta, c, cntx, cntl );
-<<<<<<< HEAD
+
 		if ( status == BLIS_SUCCESS )
 		{
 			AOCL_DTL_TRACE_EXIT(AOCL_DTL_LEVEL_TRACE_3);
@@ -104,12 +90,6 @@
 		}
 	}
 #endif
-=======
-		if ( status == BLIS_SUCCESS ) return;
-	}
-#endif
-#endif
->>>>>>> 6a4aa986
 
 	// Alias A, B, and C in case we need to apply transformations.
 	bli_obj_alias_to( a, &a_local );
@@ -207,13 +187,6 @@
 	  bli_obj_width( &a_local ),
 	  rntm
 	);
-
-#ifdef BLIS_CONFIG_ZEN3
-	// On AMD Zen3 platform we support changing
-	// the blocksize at runtime to get optimial
-	// performance
-	BLIS_GEMM_DYNAMIC_BLOCK_SIZE_UPDATE(cntx, rntm, c_local);
-#endif
 
 	obj_t* cp    = &c_local;
 	obj_t* betap = beta;
