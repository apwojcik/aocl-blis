--- conflicted
+++ resolved
@@ -326,10 +326,9 @@
 	/* Save the imaginary stride of A to the auxinfo_t object. */ \
 	bli_auxinfo_set_is_a( istep_a, &aux ); \
 \
-<<<<<<< HEAD
 	/* Save the desired output datatype (indicating no typecasting). */ \
 	/*bli_auxinfo_set_dt_on_output( dt, &aux );*/ \
-=======
+\
 	/* The 'thread' argument points to the thrinfo_t node for the 2nd (jr)
 	   loop around the microkernel. Here we query the thrinfo_t node for the
 	   1st (ir) loop around the microkernel. */ \
@@ -375,7 +374,6 @@
 	   employ a hack that calls for each thread to execute every iteration
 	   of the jr and ir loops but skip all but the pointer increment for
 	   iterations that are not assigned to it. */ \
->>>>>>> 3c527256
 \
 	b1 = b_cast; \
 	c1 = c_cast; \
