/*

   BLIS
   An object-based framework for developing high-performance BLAS-like
   libraries.

   Copyright (C) 2014, The University of Texas at Austin

   Redistribution and use in source and binary forms, with or without
   modification, are permitted provided that the following conditions are
   met:
    - Redistributions of source code must retain the above copyright
      notice, this list of conditions and the following disclaimer.
    - Redistributions in binary form must reproduce the above copyright
      notice, this list of conditions and the following disclaimer in the
      documentation and/or other materials provided with the distribution.
    - Neither the name of The University of Texas at Austin nor the names
      of its contributors may be used to endorse or promote products
      derived from this software without specific prior written permission.

   THIS SOFTWARE IS PROVIDED BY THE COPYRIGHT HOLDERS AND CONTRIBUTORS
   "AS IS" AND ANY EXPRESS OR IMPLIED WARRANTIES, INCLUDING, BUT NOT
   LIMITED TO, THE IMPLIED WARRANTIES OF MERCHANTABILITY AND FITNESS FOR
   A PARTICULAR PURPOSE ARE DISCLAIMED. IN NO EVENT SHALL THE COPYRIGHT
   HOLDER OR CONTRIBUTORS BE LIABLE FOR ANY DIRECT, INDIRECT, INCIDENTAL,
   SPECIAL, EXEMPLARY, OR CONSEQUENTIAL DAMAGES (INCLUDING, BUT NOT
   LIMITED TO, PROCUREMENT OF SUBSTITUTE GOODS OR SERVICES; LOSS OF USE,
   DATA, OR PROFITS; OR BUSINESS INTERRUPTION) HOWEVER CAUSED AND ON ANY
   THEORY OF LIABILITY, WHETHER IN CONTRACT, STRICT LIABILITY, OR TORT
   (INCLUDING NEGLIGENCE OR OTHERWISE) ARISING IN ANY WAY OUT OF THE USE
   OF THIS SOFTWARE, EVEN IF ADVISED OF THE POSSIBILITY OF SUCH DAMAGE.

*/


//
// Prototype BLAS-like interfaces with typed operands.
//

#undef  GENTPROT
#define GENTPROT( ctype, ch, opname ) \
\
void PASTEMAC2(ch,opname,EX_SUF) \
     ( \
       doff_t  diagoffx, \
       diag_t  diagx, \
       trans_t transx, \
       dim_t   m, \
       dim_t   n, \
       ctype*  x, inc_t rs_x, inc_t cs_x, \
       ctype*  y, inc_t rs_y, inc_t cs_y  \
       BLIS_TAPI_EX_PARAMS  \
     );

INSERT_GENTPROT_BASIC0( addd )
INSERT_GENTPROT_BASIC0( copyd )
INSERT_GENTPROT_BASIC0( subd )


#undef  GENTPROT
#define GENTPROT( ctype, ch, opname ) \
\
void PASTEMAC2(ch,opname,EX_SUF) \
     ( \
       doff_t  diagoffx, \
       diag_t  diagx, \
       trans_t transx, \
       dim_t   m, \
       dim_t   n, \
       ctype*  alpha, \
       ctype*  x, inc_t rs_x, inc_t cs_x, \
       ctype*  y, inc_t rs_y, inc_t cs_y  \
       BLIS_TAPI_EX_PARAMS  \
     );

INSERT_GENTPROT_BASIC0( axpyd )
INSERT_GENTPROT_BASIC0( scal2d )


#undef  GENTPROT
#define GENTPROT( ctype, ch, opname ) \
\
void PASTEMAC2(ch,opname,EX_SUF) \
     ( \
       doff_t  diagoffx, \
       dim_t   m, \
       dim_t   n, \
       ctype*  x, inc_t rs_x, inc_t cs_x  \
       BLIS_TAPI_EX_PARAMS  \
     );

INSERT_GENTPROT_BASIC0( invertd )


#undef  GENTPROT
#define GENTPROT( ctype, ch, opname ) \
\
void PASTEMAC2(ch,opname,EX_SUF) \
     ( \
       conj_t  conjalpha, \
       doff_t  diagoffx, \
       dim_t   m, \
       dim_t   n, \
       ctype*  alpha, \
       ctype*  x, inc_t rs_x, inc_t cs_x  \
       BLIS_TAPI_EX_PARAMS  \
     );

INSERT_GENTPROT_BASIC0( scald )
INSERT_GENTPROT_BASIC0( setd )


#undef  GENTPROTR
#define GENTPROTR( ctype, ctype_r, ch, chr, opname ) \
\
void PASTEMAC2(ch,opname,EX_SUF) \
     ( \
       doff_t   diagoffx, \
       dim_t    m, \
       dim_t    n, \
       ctype_r* alpha, \
       ctype*   x, inc_t rs_x, inc_t cs_x  \
       BLIS_TAPI_EX_PARAMS  \
     );

INSERT_GENTPROTR_BASIC0( setid )


#undef  GENTPROT
#define GENTPROT( ctype, ch, opname ) \
\
void PASTEMAC2(ch,opname,EX_SUF) \
     ( \
       doff_t  diagoffx, \
<<<<<<< HEAD
       diag_t  diagx, \
       trans_t transx, \
       dim_t   m, \
       dim_t   n, \
       ctype*  x, inc_t rs_x, inc_t cs_x, \
       ctype*  beta, \
       ctype*  y, inc_t rs_y, inc_t cs_y  \
       BLIS_TAPI_EX_PARAMS  \
     );

INSERT_GENTPROT_BASIC0( xpbyd )
=======
       dim_t   m, \
       dim_t   n, \
       ctype*  alpha, \
       ctype*  x, inc_t rs_x, inc_t cs_x  \
       BLIS_TAPI_EX_PARAMS  \
     );

INSERT_GENTPROT_BASIC0( shiftd )
>>>>>>> 0854e880
<|MERGE_RESOLUTION|>--- conflicted
+++ resolved
@@ -132,7 +132,22 @@
 void PASTEMAC2(ch,opname,EX_SUF) \
      ( \
        doff_t  diagoffx, \
-<<<<<<< HEAD
+       dim_t   m, \
+       dim_t   n, \
+       ctype*  alpha, \
+       ctype*  x, inc_t rs_x, inc_t cs_x  \
+       BLIS_TAPI_EX_PARAMS  \
+     );
+
+INSERT_GENTPROT_BASIC0( shiftd )
+
+
+#undef  GENTPROT
+#define GENTPROT( ctype, ch, opname ) \
+\
+void PASTEMAC2(ch,opname,EX_SUF) \
+     ( \
+       doff_t  diagoffx, \
        diag_t  diagx, \
        trans_t transx, \
        dim_t   m, \
@@ -144,13 +159,3 @@
      );
 
 INSERT_GENTPROT_BASIC0( xpbyd )
-=======
-       dim_t   m, \
-       dim_t   n, \
-       ctype*  alpha, \
-       ctype*  x, inc_t rs_x, inc_t cs_x  \
-       BLIS_TAPI_EX_PARAMS  \
-     );
-
-INSERT_GENTPROT_BASIC0( shiftd )
->>>>>>> 0854e880
