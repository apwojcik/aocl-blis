--- conflicted
+++ resolved
@@ -129,16 +129,12 @@
 	// Query the total number of blocks currently allocated.
 	const siz_t num_blocks = bli_pool_num_blocks( pool );
 
-<<<<<<< HEAD
-#if 0 // Removing dead code
-=======
 	// NOTE: This sanity check has been disabled because bli_pool_reinit()
 	// is currently implemented in terms of bli_pool_finalize() followed by
 	// bli_pool_init(). If that _reinit() takes place when some blocks are
 	// checked out, then we would expect top_index != 0, and therefore this
 	// check is not universally appropriate.
 #if 0
->>>>>>> 5013a6cb
 	// Query the top_index of the pool.
 	const siz_t top_index = bli_pool_top_index( pool );
 
@@ -158,8 +154,6 @@
 		
 		//bli_abort();
 	}
-#endif
-
 #endif
 
 	// Query the free() function pointer for the pool.
