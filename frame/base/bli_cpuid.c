--- conflicted
+++ resolved
@@ -555,8 +555,6 @@
 	return is_avx_supported;
 }
 
-<<<<<<< HEAD
-=======
 
 // Check (at runtime) if AVX512_VNNI is supported on the current platform, this
 // is to ensure that AVX512_VNNI kernels are not used on legacy platforms which
@@ -665,7 +663,6 @@
 	return is_avx512bf16_supported;
 }
 
->>>>>>> ea4acd26
 #elif defined(__aarch64__) || defined(__arm__) || defined(_M_ARM)
 
 arch_t bli_cpuid_query_id( void )
