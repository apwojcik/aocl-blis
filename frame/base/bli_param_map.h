--- conflicted
+++ resolved
@@ -45,7 +45,6 @@
 
 // --- BLAS/LAPACK to BLIS mappings --------------------------------------------
 
-<<<<<<< HEAD
 // NOTE: These static functions were converted from regular functions in order
 // to reduce function call overhead within the BLAS compatibility layer.
 
@@ -104,12 +103,6 @@
 		*blis_diag = BLIS_NONUNIT_DIAG;
 	}
 }
-=======
-BLIS_EXPORT_BLIS void bli_param_map_netlib_to_blis_side( char side, side_t* blis_side );
-BLIS_EXPORT_BLIS void bli_param_map_netlib_to_blis_uplo( char uplo, uplo_t* blis_uplo );
-BLIS_EXPORT_BLIS void bli_param_map_netlib_to_blis_trans( char trans, trans_t* blis_trans );
-BLIS_EXPORT_BLIS void bli_param_map_netlib_to_blis_diag( char diag, diag_t* blis_diag );
->>>>>>> b938c16b
 
 
 // --- BLIS char to BLIS mappings ----------------------------------------------
