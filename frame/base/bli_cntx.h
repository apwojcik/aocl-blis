/*

   BLIS
   An object-based framework for developing high-performance BLAS-like
   libraries.

   Copyright (C) 2014, The University of Texas at Austin
   Copyright (C) 2016, Hewlett Packard Enterprise Development LP
<<<<<<< HEAD
   Copyright (C) 2020 - 22, Advanced Micro Devices, Inc. All rights reserved.
=======
   Copyright (C) 2020 - 23, Advanced Micro Devices, Inc. All rights reserved.
>>>>>>> 4dcd51c9

   Redistribution and use in source and binary forms, with or without
   modification, are permitted provided that the following conditions are
   met:
    - Redistributions of source code must retain the above copyright
      notice, this list of conditions and the following disclaimer.
    - Redistributions in binary form must reproduce the above copyright
      notice, this list of conditions and the following disclaimer in the
      documentation and/or other materials provided with the distribution.
    - Neither the name(s) of the copyright holder(s) nor the names of its
      contributors may be used to endorse or promote products derived
      from this software without specific prior written permission.

   THIS SOFTWARE IS PROVIDED BY THE COPYRIGHT HOLDERS AND CONTRIBUTORS
   "AS IS" AND ANY EXPRESS OR IMPLIED WARRANTIES, INCLUDING, BUT NOT
   LIMITED TO, THE IMPLIED WARRANTIES OF MERCHANTABILITY AND FITNESS FOR
   A PARTICULAR PURPOSE ARE DISCLAIMED. IN NO EVENT SHALL THE COPYRIGHT
   HOLDER OR CONTRIBUTORS BE LIABLE FOR ANY DIRECT, INDIRECT, INCIDENTAL,
   SPECIAL, EXEMPLARY, OR CONSEQUENTIAL DAMAGES (INCLUDING, BUT NOT
   LIMITED TO, PROCUREMENT OF SUBSTITUTE GOODS OR SERVICES; LOSS OF USE,
   DATA, OR PROFITS; OR BUSINESS INTERRUPTION) HOWEVER CAUSED AND ON ANY
   THEORY OF LIABILITY, WHETHER IN CONTRACT, STRICT LIABILITY, OR TORT
   (INCLUDING NEGLIGENCE OR OTHERWISE) ARISING IN ANY WAY OUT OF THE USE
   OF THIS SOFTWARE, EVEN IF ADVISED OF THE POSSIBILITY OF SUCH DAMAGE.

*/

#ifndef BLIS_CNTX_H
#define BLIS_CNTX_H


// Context object type (defined in bli_type_defs.h)

/*
typedef struct cntx_s
{
	blksz_t*  blkszs;
	bszid_t*  bmults;

	func_t*   l3_vir_ukrs;
	func_t*   l3_nat_ukrs;
	mbool_t*  l3_nat_ukrs_prefs;

	blksz_t*  l3_sup_thresh;
	void**    l3_sup_handlers;
	blksz_t*  l3_sup_blkszs;
	func_t*   l3_sup_kers;
	mbool_t*  l3_sup_kers_prefs;

	func_t*   l1f_kers;
	func_t*   l1v_kers;

	func_t*   packm_kers;
	func_t*   unpackm_kers;

	ind_t     method;
	pack_t    schema_a;
	pack_t    schema_b;
	pack_t    schema_c;

} cntx_t;
*/

// -----------------------------------------------------------------------------

//
// -- cntx_t query (fields only) -----------------------------------------------
//

BLIS_INLINE blksz_t* bli_cntx_blkszs_buf( cntx_t* cntx )
{
	return cntx->blkszs;
}
BLIS_INLINE bszid_t* bli_cntx_bmults_buf( cntx_t* cntx )
{
	return cntx->bmults;
}
BLIS_INLINE blksz_t* bli_cntx_trsm_blkszs_buf( cntx_t* cntx )
{
    return cntx->trsm_blkszs;
}
BLIS_INLINE func_t* bli_cntx_l3_vir_ukrs_buf( cntx_t* cntx )
{
	return cntx->l3_vir_ukrs;
}
BLIS_INLINE func_t* bli_cntx_l3_nat_ukrs_buf( cntx_t* cntx )
{
	return cntx->l3_nat_ukrs;
}
BLIS_INLINE mbool_t* bli_cntx_l3_nat_ukrs_prefs_buf( cntx_t* cntx )
{
	return cntx->l3_nat_ukrs_prefs;
}
BLIS_INLINE blksz_t* bli_cntx_l3_sup_thresh_buf( cntx_t* cntx )
{
	return cntx->l3_sup_thresh;
}
BLIS_INLINE void** bli_cntx_l3_sup_handlers_buf( cntx_t* cntx )
{
	return cntx->l3_sup_handlers;
}
BLIS_INLINE blksz_t* bli_cntx_l3_sup_blkszs_buf( cntx_t* cntx )
{
	return cntx->l3_sup_blkszs;
}
BLIS_INLINE func_t* bli_cntx_l3_sup_kers_buf( cntx_t* cntx )
{
	return cntx->l3_sup_kers;
}
BLIS_INLINE mbool_t* bli_cntx_l3_sup_kers_prefs_buf( cntx_t* cntx )
{
	return cntx->l3_sup_kers_prefs;
}
BLIS_INLINE func_t* bli_cntx_l1f_kers_buf( cntx_t* cntx )
{
	return cntx->l1f_kers;
}
BLIS_INLINE func_t* bli_cntx_l1v_kers_buf( cntx_t* cntx )
{
	return cntx->l1v_kers;
}
BLIS_INLINE void** bli_cntx_l3_thresh_funcs_buf(cntx_t* cntx )
{
	return cntx->l3_thresh_funcs;
}
BLIS_INLINE func_t* bli_cntx_packm_kers_buf( cntx_t* cntx )
{
	return cntx->packm_kers;
}
BLIS_INLINE func_t* bli_cntx_unpackm_kers_buf( cntx_t* cntx )
{
	return cntx->unpackm_kers;
}
BLIS_INLINE ind_t bli_cntx_method( cntx_t* cntx )
{
	return cntx->method;
}
BLIS_INLINE pack_t bli_cntx_schema_a_block( cntx_t* cntx )
{
	return cntx->schema_a_block;
}
BLIS_INLINE pack_t bli_cntx_schema_b_panel( cntx_t* cntx )
{
	return cntx->schema_b_panel;
}
BLIS_INLINE pack_t bli_cntx_schema_c_panel( cntx_t* cntx )
{
	return cntx->schema_c_panel;
}

// -----------------------------------------------------------------------------

//
// -- cntx_t modification (fields only) ----------------------------------------
//

BLIS_INLINE void bli_cntx_set_method( ind_t method, cntx_t* cntx )
{
	cntx->method = method;
}
BLIS_INLINE void bli_cntx_set_schema_a_block( pack_t schema, cntx_t* cntx )
{
	cntx->schema_a_block = schema;
}
BLIS_INLINE void bli_cntx_set_schema_b_panel( pack_t schema, cntx_t* cntx )
{
	cntx->schema_b_panel = schema;
}
BLIS_INLINE void bli_cntx_set_schema_c_panel( pack_t schema, cntx_t* cntx )
{
	cntx->schema_c_panel = schema;
}
BLIS_INLINE void bli_cntx_set_schema_ab_blockpanel( pack_t sa, pack_t sb, cntx_t* cntx )
{
	bli_cntx_set_schema_a_block( sa, cntx );
	bli_cntx_set_schema_b_panel( sb, cntx );
}

// -----------------------------------------------------------------------------

//
// -- cntx_t query (complex) ---------------------------------------------------
//

BLIS_INLINE blksz_t* bli_cntx_get_blksz( bszid_t bs_id, cntx_t* cntx )
{
	blksz_t* blkszs = bli_cntx_blkszs_buf( cntx );
	blksz_t* blksz  = &blkszs[ bs_id ];

	// Return the address of the blksz_t identified by bs_id.
	return blksz;
}

BLIS_INLINE dim_t bli_cntx_get_blksz_def_dt( num_t dt, bszid_t bs_id, cntx_t* cntx )
{
	blksz_t* blksz  = bli_cntx_get_blksz( bs_id, cntx );
	dim_t    bs_dt  = bli_blksz_get_def( dt, blksz );

	// Return the main (default) blocksize value for the datatype given.
	return bs_dt;
}

BLIS_INLINE dim_t bli_cntx_get_blksz_max_dt( num_t dt, bszid_t bs_id, cntx_t* cntx )
{
	blksz_t* blksz  = bli_cntx_get_blksz( bs_id, cntx );
	dim_t    bs_dt  = bli_blksz_get_max( dt, blksz );

	// Return the auxiliary (maximum) blocksize value for the datatype given.
	return bs_dt;
}

BLIS_INLINE bszid_t bli_cntx_get_bmult_id( bszid_t bs_id, cntx_t* cntx )
{
	bszid_t* restrict bmults = bli_cntx_bmults_buf( cntx );
	bszid_t           bm_id  = bmults[ bs_id ];

	return bm_id;
}

BLIS_INLINE blksz_t* bli_cntx_get_bmult( bszid_t bs_id, cntx_t* cntx )
{
	bszid_t           bm_id  = bli_cntx_get_bmult_id( bs_id, cntx );
	blksz_t* restrict bmult  = bli_cntx_get_blksz( bm_id, cntx );

	return bmult;
}

BLIS_INLINE dim_t bli_cntx_get_bmult_dt( num_t dt, bszid_t bs_id, cntx_t* cntx )
{
	blksz_t* bmult  = bli_cntx_get_bmult( bs_id, cntx );
	dim_t    bm_dt  = bli_blksz_get_def( dt, bmult );

	return bm_dt;
}

// -----------------------------------------------------------------------------

BLIS_INLINE func_t* bli_cntx_get_l3_vir_ukrs( l3ukr_t ukr_id, cntx_t* cntx )
{
	func_t* funcs = bli_cntx_l3_vir_ukrs_buf( cntx );
	func_t* func  = &funcs[ ukr_id ];

	return func;
}

BLIS_INLINE void_fp bli_cntx_get_l3_vir_ukr_dt( num_t dt, l3ukr_t ukr_id, cntx_t* cntx )
{
	func_t* func = bli_cntx_get_l3_vir_ukrs( ukr_id, cntx );

	return bli_func_get_dt( dt, func );
}

BLIS_INLINE func_t* bli_cntx_get_l3_nat_ukrs( l3ukr_t ukr_id, cntx_t* cntx )
{
	func_t* funcs = bli_cntx_l3_nat_ukrs_buf( cntx );
	func_t* func  = &funcs[ ukr_id ];

	return func;
}

BLIS_INLINE void_fp bli_cntx_get_l3_nat_ukr_dt( num_t dt, l3ukr_t ukr_id, cntx_t* cntx )
{
	func_t* func = bli_cntx_get_l3_nat_ukrs( ukr_id, cntx );

	return bli_func_get_dt( dt, func );
}

// -----------------------------------------------------------------------------

BLIS_INLINE mbool_t* bli_cntx_get_l3_nat_ukr_prefs( l3ukr_t ukr_id, cntx_t* cntx )
{
	mbool_t* mbools = bli_cntx_l3_nat_ukrs_prefs_buf( cntx );
	mbool_t* mbool  = &mbools[ ukr_id ];

	return mbool;
}

BLIS_INLINE bool bli_cntx_get_l3_nat_ukr_prefs_dt( num_t dt, l3ukr_t ukr_id, cntx_t* cntx )
{
	mbool_t* mbool = bli_cntx_get_l3_nat_ukr_prefs( ukr_id, cntx );

	return ( bool )bli_mbool_get_dt( dt, mbool );
}

// -----------------------------------------------------------------------------

BLIS_INLINE blksz_t* bli_cntx_get_l3_sup_thresh( threshid_t thresh_id, cntx_t* cntx )
{
	blksz_t* threshs = bli_cntx_l3_sup_thresh_buf( cntx );
	blksz_t* thresh  = &threshs[ thresh_id ];

	// Return the address of the blksz_t identified by thresh_id.
	return thresh;
}

BLIS_INLINE dim_t bli_cntx_get_l3_sup_thresh_dt( num_t dt, threshid_t thresh_id, cntx_t* cntx )
{
	blksz_t* threshs   = bli_cntx_get_l3_sup_thresh( thresh_id, cntx );
	dim_t    thresh_dt = bli_blksz_get_def( dt, threshs );

	// Return the main (default) threshold value for the datatype given.
	return thresh_dt;
}

// -----------------------------------------------------------------------------

BLIS_INLINE void* bli_cntx_get_l3_sup_handler( opid_t op, cntx_t* cntx )
{
	void** funcs = bli_cntx_l3_sup_handlers_buf( cntx );
	void*  func  = funcs[ op ];

	return func;
}

// -----------------------------------------------------------------------------

BLIS_INLINE blksz_t* bli_cntx_get_l3_sup_blksz( bszid_t bs_id, cntx_t* cntx )
{
	blksz_t* blkszs = bli_cntx_l3_sup_blkszs_buf( cntx );
	blksz_t* blksz  = &blkszs[ bs_id ];

	// Return the address of the blksz_t identified by bs_id.
	return blksz;
}

BLIS_INLINE blksz_t* bli_cntx_get_trsm_blksz( bszid_t bs_id, cntx_t* cntx )
{
    blksz_t* blkszs = bli_cntx_trsm_blkszs_buf( cntx );
    blksz_t* blksz  = &blkszs[ bs_id ];

    // Return the address of the blksz_t identified by bs_id.
    return blksz;

}

BLIS_INLINE dim_t bli_cntx_get_l3_sup_blksz_def_dt( num_t dt, bszid_t bs_id, cntx_t* cntx )
{
	blksz_t* blksz  = bli_cntx_get_l3_sup_blksz( bs_id, cntx );
	dim_t    bs_dt  = bli_blksz_get_def( dt, blksz );

	// Return the main (default) blocksize value for the datatype given.
	return bs_dt;
}

BLIS_INLINE dim_t bli_cntx_get_l3_sup_blksz_max_dt( num_t dt, bszid_t bs_id, cntx_t* cntx )
{
	blksz_t* blksz  = bli_cntx_get_l3_sup_blksz( bs_id, cntx );
	dim_t    bs_dt  = bli_blksz_get_max( dt, blksz );

	// Return the auxiliary (maximum) blocksize value for the datatype given.
	return bs_dt;
}

// -----------------------------------------------------------------------------

BLIS_INLINE func_t* bli_cntx_get_l3_sup_kers( stor3_t stor_id, cntx_t* cntx )
{
	func_t* funcs = bli_cntx_l3_sup_kers_buf( cntx );
	func_t* func  = &funcs[ stor_id ];

	return func;
}

BLIS_INLINE void* bli_cntx_get_l3_sup_ker_dt( num_t dt, stor3_t stor_id, cntx_t* cntx )
{
	func_t* func = bli_cntx_get_l3_sup_kers( stor_id, cntx );

	return bli_func_get_dt( dt, func );
}

// -----------------------------------------------------------------------------

BLIS_INLINE mbool_t* bli_cntx_get_l3_sup_ker_prefs( stor3_t stor_id, cntx_t* cntx )
{
	mbool_t* mbools = bli_cntx_l3_sup_kers_prefs_buf( cntx );
	mbool_t* mbool  = &mbools[ stor_id ];

	return mbool;
}

BLIS_INLINE bool bli_cntx_get_l3_sup_ker_prefs_dt( num_t dt, stor3_t stor_id, cntx_t* cntx )
{
	mbool_t* mbool = bli_cntx_get_l3_sup_ker_prefs( stor_id, cntx );

	return ( bool )bli_mbool_get_dt( dt, mbool );
}

// -----------------------------------------------------------------------------

BLIS_INLINE func_t* bli_cntx_get_l1f_kers( l1fkr_t ker_id, cntx_t* cntx )
{
	func_t* funcs = bli_cntx_l1f_kers_buf( cntx );
	func_t* func  = &funcs[ ker_id ];

	return func;
}

BLIS_INLINE void_fp bli_cntx_get_l1f_ker_dt( num_t dt, l1fkr_t ker_id, cntx_t* cntx )
{
	func_t* func = bli_cntx_get_l1f_kers( ker_id, cntx );

	return bli_func_get_dt( dt, func );
}

// -----------------------------------------------------------------------------

BLIS_INLINE func_t* bli_cntx_get_l1v_kers( l1vkr_t ker_id, cntx_t* cntx )
{
	func_t* funcs = bli_cntx_l1v_kers_buf( cntx );
	func_t* func  = &funcs[ ker_id ];

	return func;
}

BLIS_INLINE void_fp bli_cntx_get_l1v_ker_dt( num_t dt, l1vkr_t ker_id, cntx_t* cntx )
{
	func_t* func = bli_cntx_get_l1v_kers( ker_id, cntx );

	return bli_func_get_dt( dt, func );
}

// -----------------------------------------------------------------------------

BLIS_INLINE func_t* bli_cntx_get_packm_kers( l1mkr_t ker_id, cntx_t* cntx )
{
	func_t* func = NULL;

	// Only index to the requested packm func_t if the packm kernel being
	// requested is one that is explicitly supported.
	if ( 0 <= ( gint_t )ker_id &&
	          ( gint_t )ker_id < BLIS_NUM_PACKM_KERS )
	{
		func_t* funcs = bli_cntx_packm_kers_buf( cntx );

		func = &funcs[ ker_id ];
	}

	return func;
}

BLIS_INLINE void_fp bli_cntx_get_packm_ker_dt( num_t dt, l1mkr_t ker_id, cntx_t* cntx )
{
	void_fp fp = NULL;

	// Only query the context for the packm func_t (and then extract the
	// datatype-specific function pointer) if the packm kernel being
	// requested is one that is explicitly supported.
	if ( 0 <= ( gint_t )ker_id &&
	          ( gint_t )ker_id < BLIS_NUM_PACKM_KERS )
	{
		func_t* func = bli_cntx_get_packm_kers( ker_id, cntx );

		fp = bli_func_get_dt( dt, func );
	}

	return fp;
}

BLIS_INLINE void* bli_cntx_get_l3_thresh_func( opid_t func_id, cntx_t* cntx )
{
	void** funcs = bli_cntx_l3_thresh_funcs_buf( cntx );
	void*    func  = funcs[ func_id ];

	return func;
}

BLIS_INLINE func_t* bli_cntx_get_unpackm_kers( l1mkr_t ker_id, cntx_t* cntx )
{
	func_t* func = NULL;

	// Only index to the requested unpackm func_t if the unpackm kernel being
	// requested is one that is explicitly supported.
	if ( 0 <= ( gint_t )ker_id &&
	          ( gint_t )ker_id < BLIS_NUM_UNPACKM_KERS )
	{
		func_t* funcs = bli_cntx_unpackm_kers_buf( cntx );

		func = &funcs[ ker_id ];
	}

	return func;
}

BLIS_INLINE void_fp bli_cntx_get_unpackm_ker_dt( num_t dt, l1mkr_t ker_id, cntx_t* cntx )
{
	void_fp fp = NULL;

	// Only query the context for the unpackm func_t (and then extract the
	// datatype-specific function pointer) if the unpackm kernel being
	// requested is one that is explicitly supported.
	if ( 0 <= ( gint_t )ker_id &&
	          ( gint_t )ker_id < BLIS_NUM_UNPACKM_KERS )
	{
		func_t* func = bli_cntx_get_unpackm_kers( ker_id, cntx );

		fp = bli_func_get_dt( dt, func );
	}

	return fp;
}

// -----------------------------------------------------------------------------

BLIS_INLINE bool bli_cntx_l3_nat_ukr_prefers_rows_dt( num_t dt, l3ukr_t ukr_id, cntx_t* cntx )
{
	const bool prefs = bli_cntx_get_l3_nat_ukr_prefs_dt( dt, ukr_id, cntx );

	// A ukernel preference of TRUE means the ukernel prefers row storage.
	return ( bool )
	       ( prefs == TRUE );
}

BLIS_INLINE bool bli_cntx_l3_nat_ukr_prefers_cols_dt( num_t dt, l3ukr_t ukr_id, cntx_t* cntx )
{
	const bool prefs = bli_cntx_get_l3_nat_ukr_prefs_dt( dt, ukr_id, cntx );

	// A ukernel preference of FALSE means the ukernel prefers column storage.
	return ( bool )
	       ( prefs == FALSE );
}

BLIS_INLINE bool bli_cntx_l3_nat_ukr_prefers_storage_of( obj_t* obj, l3ukr_t ukr_id, cntx_t* cntx )
{
	// Note that we use the computation datatype, which may differ from the
	// storage datatype of C (when performing a mixed datatype operation).
	const num_t dt    = bli_obj_comp_dt( obj );
	const bool  ukr_prefers_rows
	                  = bli_cntx_l3_nat_ukr_prefers_rows_dt( dt, ukr_id, cntx );
	const bool  ukr_prefers_cols
	                  = bli_cntx_l3_nat_ukr_prefers_cols_dt( dt, ukr_id, cntx );
	bool        r_val = FALSE;

	if      ( bli_obj_is_row_stored( obj ) && ukr_prefers_rows ) r_val = TRUE;
	else if ( bli_obj_is_col_stored( obj ) && ukr_prefers_cols ) r_val = TRUE;

	return r_val;
}

BLIS_INLINE bool bli_cntx_l3_nat_ukr_dislikes_storage_of( obj_t* obj, l3ukr_t ukr_id, cntx_t* cntx )
{
	return ( bool )
	       !bli_cntx_l3_nat_ukr_prefers_storage_of( obj, ukr_id, cntx );
}

// -----------------------------------------------------------------------------
BLIS_INLINE bool bli_cntx_l3_vir_ukr_prefers_rows_dt( num_t dt, l3ukr_t ukr_id, cntx_t* cntx )
{
	// For induced methods, return the ukernel storage preferences of the
	// corresponding real micro-kernel.
	// NOTE: This projection to real domain becomes unnecessary if you
	// set the exec_dt for 1m to the real projection of the storage
	// datatype.
	if ( bli_cntx_method( cntx ) != BLIS_NAT )
	    dt = bli_dt_proj_to_real( dt );

	return bli_cntx_l3_nat_ukr_prefers_rows_dt( dt, ukr_id, cntx );
}

BLIS_INLINE bool bli_cntx_l3_vir_ukr_prefers_cols_dt( num_t dt, l3ukr_t ukr_id, cntx_t* cntx )
{
	// For induced methods, return the ukernel storage preferences of the
	// corresponding real micro-kernel.
	// NOTE: This projection to real domain becomes unnecessary if you
	// set the exec_dt for 1m to the real projection of the storage
	// datatype.
	if ( bli_cntx_method( cntx ) != BLIS_NAT )
	    dt = bli_dt_proj_to_real( dt );

	return bli_cntx_l3_nat_ukr_prefers_cols_dt( dt, ukr_id, cntx );
}

BLIS_INLINE bool bli_cntx_l3_vir_ukr_prefers_storage_of( obj_t* obj, l3ukr_t ukr_id, cntx_t* cntx )
{
	// Note that we use the computation datatype, which may differ from the
	// storage datatype of C (when performing a mixed datatype operation).
	const num_t dt    = bli_obj_comp_dt( obj );
	const bool  ukr_prefers_rows
	                  = bli_cntx_l3_vir_ukr_prefers_rows_dt( dt, ukr_id, cntx );
	const bool  ukr_prefers_cols
	                  = bli_cntx_l3_vir_ukr_prefers_cols_dt( dt, ukr_id, cntx );
	bool        r_val = FALSE;

	if      ( bli_obj_is_row_stored( obj ) && ukr_prefers_rows ) r_val = TRUE;
	else if ( bli_obj_is_col_stored( obj ) && ukr_prefers_cols ) r_val = TRUE;

	return r_val;
}

BLIS_INLINE bool bli_cntx_l3_vir_ukr_dislikes_storage_of( obj_t* obj, l3ukr_t ukr_id, cntx_t* cntx )
{
	return ( bool )
	       !bli_cntx_l3_vir_ukr_prefers_storage_of( obj, ukr_id, cntx );
}

BLIS_INLINE bool bli_cntx_l3_vir_ukr_prefers_storage_of_md( obj_t* obj, num_t dt, l3ukr_t ukr_id, cntx_t* cntx )
{
	// we use the computation datatype, which may differ from the
	// storage datatype of C
	const bool  ukr_prefers_rows
	                  = bli_cntx_l3_vir_ukr_prefers_rows_dt( dt, ukr_id, cntx );
	const bool  ukr_prefers_cols
	                  = bli_cntx_l3_vir_ukr_prefers_cols_dt( dt, ukr_id, cntx );
	bool        r_val = FALSE;

	if      ( bli_obj_is_row_stored( obj ) && ukr_prefers_rows ) r_val = TRUE;
	else if ( bli_obj_is_col_stored( obj ) && ukr_prefers_cols ) r_val = TRUE;
	return r_val;
}

BLIS_INLINE bool bli_cntx_l3_vir_ukr_dislikes_storage_of_md( obj_t* obj, num_t dt, l3ukr_t ukr_id, cntx_t* cntx )
{
	return ( bool )
	       !bli_cntx_l3_vir_ukr_prefers_storage_of_md( obj, dt, ukr_id, cntx );
}

// -----------------------------------------------------------------------------


BLIS_INLINE bool bli_cntx_l3_sup_ker_prefers_rows_dt( num_t dt, stor3_t stor_id, cntx_t* cntx )
{
	const bool prefs = bli_cntx_get_l3_sup_ker_prefs_dt( dt, stor_id, cntx );

	// A ukernel preference of TRUE means the ukernel prefers row storage.
	return ( bool )
	       ( prefs == TRUE );
}

BLIS_INLINE bool bli_cntx_l3_sup_ker_prefers_cols_dt( num_t dt, stor3_t stor_id, cntx_t* cntx )
{
	const bool prefs = bli_cntx_get_l3_sup_ker_prefs_dt( dt, stor_id, cntx );

	// A ukernel preference of FALSE means the ukernel prefers column storage.
	return ( bool )
	       ( prefs == FALSE );
}

BLIS_INLINE bool bli_cntx_l3_sup_ker_prefers_storage_of( obj_t* obj, stor3_t stor_id, cntx_t* cntx )
{
	const num_t dt    = bli_obj_dt( obj );
	const bool  ukr_prefers_rows
	                  = bli_cntx_l3_sup_ker_prefers_rows_dt( dt, stor_id, cntx );
	const bool  ukr_prefers_cols
	                  = bli_cntx_l3_sup_ker_prefers_cols_dt( dt, stor_id, cntx );
	bool        r_val = FALSE;

	if      ( bli_obj_is_row_stored( obj ) && ukr_prefers_rows ) r_val = TRUE;
	else if ( bli_obj_is_col_stored( obj ) && ukr_prefers_cols ) r_val = TRUE;

	return r_val;
}

BLIS_INLINE bool bli_cntx_l3_sup_ker_dislikes_storage_of( obj_t* obj, stor3_t stor_id, cntx_t* cntx )
{
	return ( bool )
	       !bli_cntx_l3_sup_ker_prefers_storage_of( obj, stor_id, cntx );
}

// -----------------------------------------------------------------------------

BLIS_INLINE bool bli_cntx_l3_sup_thresh_is_met( obj_t* a, obj_t* b, obj_t* c, cntx_t* cntx )
{
	num_t dt = bli_obj_dt( c );
	dim_t k = bli_obj_width_after_trans( a );

	dim_t m, n;

	const stor3_t stor_id = bli_obj_stor3_from_strides( c, a, b );

	// The SUP kernel storage preference should be used to determine
	// m and n. This ensures right thresholds are check even if native
	// kernel storage preference is different.
	if ( bli_cntx_l3_sup_ker_dislikes_storage_of( c, stor_id, cntx ) )
	{
		m = bli_obj_width(c);
		n = bli_obj_length(c);
	}
	else
	{
		m = bli_obj_length( c );
		n = bli_obj_width( c );

	}


	if(dt == BLIS_DOUBLE)
	{
		/**
		 * In case of both matrices having large strides,
		 * are to be handled in native path, since native
		 * path does packing of both matrices by default.
		 * It helps avoiding huge memory jumps while accessing
		 * matrices during GEMM computation.
		 */
		dim_t  k = bli_obj_width( a );
		inc_t rs_a = bli_obj_row_stride( a );
		inc_t cs_a = bli_obj_col_stride( a );
		inc_t rs_b = bli_obj_row_stride( b );
		inc_t cs_b = bli_obj_col_stride( b );
		inc_t stride_a = rs_a > cs_a ? rs_a : cs_a;
		inc_t stride_b = rs_b > cs_b ? rs_b : cs_b;
		if( (m > 5000 && n > 700 && k > 120) && (stride_a > 5000 && stride_b > 5000) )
		{
			return FALSE;
		}
	}


	if ( m < bli_cntx_get_l3_sup_thresh_dt( dt, BLIS_MT, cntx ) ) return TRUE;
	if ( n < bli_cntx_get_l3_sup_thresh_dt( dt, BLIS_NT, cntx ) ) return TRUE;
	if ( k < bli_cntx_get_l3_sup_thresh_dt( dt, BLIS_KT, cntx ) ) return TRUE;

	return FALSE;
}

//
// -- cntx_t modification (complex) --------------------------------------------
//

// NOTE: The framework does not use any of the following functions. We provide
// them in order to facilitate creating/modifying custom contexts.

BLIS_INLINE void bli_cntx_set_blksz( bszid_t bs_id, blksz_t* blksz, bszid_t mult_id, cntx_t* cntx )
{
	blksz_t* blkszs = bli_cntx_blkszs_buf( cntx );
	bszid_t* bmults = bli_cntx_bmults_buf( cntx );

	blkszs[ bs_id ] = *blksz;
	bmults[ bs_id ] = mult_id;
}

BLIS_INLINE void bli_cntx_set_blksz_def_dt( num_t dt, bszid_t bs_id, dim_t bs, cntx_t* cntx )
{
	blksz_t* blkszs = bli_cntx_blkszs_buf( cntx );
	blksz_t* blksz  = &blkszs[ bs_id ];

	bli_blksz_set_def( bs, dt, blksz );
}

BLIS_INLINE void bli_cntx_set_blksz_max_dt( num_t dt, bszid_t bs_id, dim_t bs, cntx_t* cntx )
{
	blksz_t* blkszs = bli_cntx_blkszs_buf( cntx );
	blksz_t* blksz  = &blkszs[ bs_id ];

	bli_blksz_set_max( bs, dt, blksz );
}

BLIS_INLINE void bli_cntx_set_l3_vir_ukr( l3ukr_t ukr_id, func_t* func, cntx_t* cntx )
{
	func_t* funcs = bli_cntx_l3_vir_ukrs_buf( cntx );

	funcs[ ukr_id ] = *func;
}

BLIS_INLINE void bli_cntx_set_l3_nat_ukr( l3ukr_t ukr_id, func_t* func, cntx_t* cntx )
{
	func_t* funcs = bli_cntx_l3_nat_ukrs_buf( cntx );

	funcs[ ukr_id ] = *func;
}

BLIS_INLINE void bli_cntx_set_l3_nat_ukr_prefs( l3ukr_t ukr_id, mbool_t* prefs, cntx_t* cntx )
{
	mbool_t* mbools = bli_cntx_l3_nat_ukrs_prefs_buf( cntx );

	mbools[ ukr_id ] = *prefs;
}

BLIS_INLINE void bli_cntx_set_l1f_ker( l1fkr_t ker_id, func_t* func, cntx_t* cntx )
{
	func_t* funcs = bli_cntx_l1f_kers_buf( cntx );

	funcs[ ker_id ] = *func;
}

BLIS_INLINE void bli_cntx_set_l1v_ker( l1vkr_t ker_id, func_t* func, cntx_t* cntx )
{
	func_t* funcs = bli_cntx_l1v_kers_buf( cntx );

	funcs[ ker_id ] = *func;
}

BLIS_INLINE void bli_cntx_set_packm_ker( l1mkr_t ker_id, func_t* func, cntx_t* cntx )
{
	func_t* funcs = bli_cntx_get_packm_kers( ker_id, cntx );

	funcs[ ker_id ] = *func;
}

BLIS_INLINE void bli_cntx_set_packm_ker_dt( void_fp fp, num_t dt, l1mkr_t ker_id, cntx_t* cntx )
{
	func_t* func = ( func_t* )bli_cntx_get_packm_kers( ker_id, cntx );

	bli_func_set_dt( fp, dt, func );
}

BLIS_INLINE void bli_cntx_set_unpackm_ker( l1mkr_t ker_id, func_t* func, cntx_t* cntx )
{
	func_t* funcs = bli_cntx_get_unpackm_kers( ker_id, cntx );

	funcs[ ker_id ] = *func;
}

BLIS_INLINE void bli_cntx_set_unpackm_ker_dt( void_fp fp, num_t dt, l1mkr_t ker_id, cntx_t* cntx )
{
	func_t* func = ( func_t* )bli_cntx_get_unpackm_kers( ker_id, cntx );

	bli_func_set_dt( fp, dt, func );
}

// -----------------------------------------------------------------------------

// Function prototypes

BLIS_EXPORT_BLIS void bli_cntx_clear( cntx_t* cntx );

BLIS_EXPORT_BLIS void bli_cntx_set_blkszs( ind_t method, dim_t n_bs, ... );

BLIS_EXPORT_BLIS void bli_cntx_set_trsm_blkszs( dim_t n_bs, ... );

BLIS_EXPORT_BLIS void bli_cntx_set_ind_blkszs( ind_t method, dim_t n_bs, ... );

BLIS_EXPORT_BLIS void bli_cntx_set_l3_nat_ukrs( dim_t n_ukrs, ... );
BLIS_EXPORT_BLIS void bli_cntx_set_l3_vir_ukrs( dim_t n_ukrs, ... );

BLIS_EXPORT_BLIS void bli_cntx_set_l3_sup_thresh( dim_t n_thresh, ... );
BLIS_EXPORT_BLIS void bli_cntx_set_l3_sup_handlers( dim_t n_ops, ... );
BLIS_EXPORT_BLIS void bli_cntx_set_l3_sup_blkszs( dim_t n_bs, ... );
BLIS_EXPORT_BLIS void bli_cntx_set_l3_sup_kers( dim_t n_ukrs, ... );

BLIS_EXPORT_BLIS void bli_cntx_set_l1f_kers( dim_t n_kers, ... );
BLIS_EXPORT_BLIS void bli_cntx_set_l1v_kers( dim_t n_kers, ... );
BLIS_EXPORT_BLIS void bli_cntx_set_packm_kers( dim_t n_kers, ... );
BLIS_EXPORT_BLIS void bli_cntx_set_l3_thresh_funcs( dim_t n_funcs, ... );

BLIS_EXPORT_BLIS void bli_cntx_print( cntx_t* cntx );


#endif
<|MERGE_RESOLUTION|>--- conflicted
+++ resolved
@@ -6,11 +6,7 @@
 
    Copyright (C) 2014, The University of Texas at Austin
    Copyright (C) 2016, Hewlett Packard Enterprise Development LP
-<<<<<<< HEAD
-   Copyright (C) 2020 - 22, Advanced Micro Devices, Inc. All rights reserved.
-=======
    Copyright (C) 2020 - 23, Advanced Micro Devices, Inc. All rights reserved.
->>>>>>> 4dcd51c9
 
    Redistribution and use in source and binary forms, with or without
    modification, are permitted provided that the following conditions are
