/*

   BLIS
   An object-based framework for developing high-performance BLAS-like
   libraries.

   Copyright (C) 2022-2023, Advanced Micro Devices, Inc. All rights reserved.

   Redistribution and use in source and binary forms, with or without
   modification, are permitted provided that the following conditions are
   met:
    - Redistributions of source code must retain the above copyright
      notice, this list of conditions and the following disclaimer.
    - Redistributions in binary form must reproduce the above copyright
      notice, this list of conditions and the following disclaimer in the
      documentation and/or other materials provided with the distribution.
    - Neither the name(s) of the copyright holder(s) nor the names of its
      contributors may be used to endorse or promote products derived
      from this software without specific prior written permission.

   THIS SOFTWARE IS PROVIDED BY THE COPYRIGHT HOLDERS AND CONTRIBUTORS
   "AS IS" AND ANY EXPRESS OR IMPLIED WARRANTIES, INCLUDING, BUT NOT
   LIMITED TO, THE IMPLIED WARRANTIES OF MERCHANTABILITY AND FITNESS FOR
   A PARTICULAR PURPOSE ARE DISCLAIMED. IN NO EVENT SHALL THE COPYRIGHT
   HOLDER OR CONTRIBUTORS BE LIABLE FOR ANY DIRECT, INDIRECT, INCIDENTAL,
   SPECIAL, EXEMPLARY, OR CONSEQUENTIAL DAMAGES (INCLUDING, BUT NOT
   LIMITED TO, PROCUREMENT OF SUBSTITUTE GOODS OR SERVICES; LOSS OF USE,
   DATA, OR PROFITS; OR BUSINESS INTERRUPTION) HOWEVER CAUSED AND ON ANY
   THEORY OF LIABILITY, WHETHER IN CONTRACT, STRICT LIABILITY, OR TORT
   (INCLUDING NEGLIGENCE OR OTHERWISE) ARISING IN ANY WAY OUT OF THE USE
   OF THIS SOFTWARE, EVEN IF ADVISED OF THE POSSIBILITY OF SUCH DAMAGE.

*/

#include "blis.h"
#include "lpgemm_utils.h"
#include "lpgemm_reorder.h"
#include "lpgemm_packa.h"
#include "lpgemm_packb.h"
#include "lpgemm_config.h"

void reorderb_nr64_u8s8s32o32
     (
       lpgemm_obj_t*  b,
       lpgemm_obj_t*  b_reorder,
       rntm_t*        rntm,
       lpgemm_cntx_t* lcntx
     )
{
	dim_t NC = lcntx->blksz.NC;
	dim_t KC = lcntx->blksz.KC;
	dim_t NR = lcntx->blksz.NR;

	dim_t rs_b = b->rs;
	dim_t rs_b_reorder;
	dim_t cs_b_reorder;

	dim_t n = b->width;
	dim_t k = b->length;

	// k needs to be a multiple of 4 so that it can be used with vpdpbusd
	// instruction. Padding is added in cases this condition is not
	// satisfied, and therefore the k offset used for packed/reordered
	// buffer needs to be updated.
	dim_t k_updated = make_multiple_of_n( k, 4 );

	dim_t n_threads = bli_rntm_num_threads( rntm );
	n_threads = ( n_threads > 0 ) ? n_threads : 1;

#ifdef BLIS_ENABLE_OPENMP
	_Pragma( "omp parallel num_threads(n_threads)" )
	{
		// Initialise a local thrinfo obj for work split across threads.
		thrinfo_t thread_jc;
		bli_thrinfo_set_n_way( n_threads, &thread_jc );
		bli_thrinfo_set_work_id( omp_get_thread_num(), &thread_jc );
#else
	{
		// Initialise a local thrinfo obj for work split across threads.
		thrinfo_t thread_jc;
		bli_thrinfo_set_n_way( 1, &thread_jc );
		bli_thrinfo_set_work_id( 0, &thread_jc );
#endif
		// Compute the JC loop thread range for the current thread.
		dim_t jc_start, jc_end;
		bli_thread_range_sub( &thread_jc, n, NR, FALSE, &jc_start, &jc_end );

		for ( dim_t jc = jc_start; jc < jc_end; jc += NC )
		{
			dim_t nc0 = bli_min( ( jc_end - jc ), NC );

			dim_t jc_cur_loop = jc;
			dim_t jc_cur_loop_rem = 0;
			dim_t n_sub_updated;

			get_B_panel_reordered_start_offset_width
			(
			  jc, n, NC, get_packb_u8s8s32o32_min_NR(),
			  &jc_cur_loop, &jc_cur_loop_rem,
			  &nc0, &n_sub_updated
			);

			for ( dim_t pc = 0; pc < k; pc += KC )
			{
				dim_t kc0 = bli_min( ( k - pc ), KC );

				// kc0 needs to be a multiple of 4 so that it can be used with
				// vpdpbusd instruction. Padding is added in cases this
				// condition is not satisfied, and therefore the kc0 offsets
				// used for packed/reordered buffers needs to be updated.
				dim_t kc0_updated = make_multiple_of_n( kc0, 4 );

				// The offsets are calculated in such a way that it resembles
				// the reorder buffer traversal in single threaded reordering.
				// The panel boundaries (KCxNC) remain as it is accessed in
				// single thread, and as a consequence a thread with jc_start
				// inside the panel cannot consider NC range for reorder. It
				// has to work with NC' < NC, and the offset is calulated using
				// prev NC panels spanning k dim + cur NC panel spaning pc loop
				// cur iteration + (NC - NC') spanning current kc0 (<= KC).
				//
				//Eg: Consider the following reordered buffer diagram:
				//          t1              t2
				//          |               |
				//          |           |..NC..|
				//          |           |      |
				//          |.NC. |.NC. |NC'|NC"
				//     pc=0-+-----+-----+---+--+
				//        KC|     |     |   |  |
				//          |  1  |  3  |   5  |
				//    pc=KC-+-----+-----+---st-+
				//        KC|     |     |   |  |
				//          |  2  |  4  | 6 | 7|
				// pc=k=2KC-+-----+-----+---+--+
				//          |jc=0 |jc=NC|jc=2NC|
				//
				// The numbers 1,2..6,7 denotes the order in which reordered
				// KCxNC blocks are stored in memory, ie: block 1 followed by 2
				// followed by 3, etc. Given two threads t1 and t2, and t2 needs
				// to acces point st in the reorder buffer to write the data:
				// The offset calulation logic will be:
				// jc_cur_loop = 2NC, jc_cur_loop_rem = NC', pc = KC,
				// n_sub_updated = NC, k = 2KC, kc0_updated = KC
				//
				// st = ( jc_cur_loop * k )    <traverse blocks 1,2,3,4>
				//    + ( n_sub_updated * pc ) <traverse block 5>
				//    + ( NC' * kc0_updated)   <traverse block 6>
<<<<<<< HEAD
#ifdef BLIS_KERNELS_ZEN4
				packb_nr64_u8s8s32o32
=======
				( ( packb_s32 )lcntx->packb_fun_ptr )
>>>>>>> 4dcd51c9
				(
				  ( ( ( int8_t* )b_reorder->storage.aligned_buffer ) +
					( jc_cur_loop * k_updated ) + ( n_sub_updated * pc ) +
					( jc_cur_loop_rem * kc0_updated ) ),
				  ( ( ( int8_t* )b->storage.aligned_buffer ) +
					( rs_b * pc ) + jc ),
				  rs_b, nc0, kc0, &rs_b_reorder, &cs_b_reorder
				);
#else
				// Silence compiler warnings.
				rs_b_reorder = 0;
				cs_b_reorder = 0;
				( void )kc0_updated;
				( void )k_updated;
				( void )rs_b;
#endif
			}

			adjust_B_panel_reordered_jc( &jc, jc_cur_loop );
		}
	}

	b_reorder->rs = rs_b_reorder;
	b_reorder->cs = cs_b_reorder;
	b_reorder->mtag = REORDERED;
}

void reordera_mr6_u8s8s32o32
     (
       lpgemm_obj_t*  a,
       lpgemm_obj_t*  a_reorder,
       rntm_t*        rntm,
       lpgemm_cntx_t* lcntx
     )
{
	dim_t MC = lcntx->blksz.MC;
	dim_t KC = lcntx->blksz.KC;

	dim_t rs_a = a->rs;
	dim_t rs_a_reorder;
	dim_t cs_a_reorder;

	dim_t k = a->width;
	dim_t m = a->length;

	for ( dim_t pc = 0; pc < k; pc += KC )
	{
		dim_t kc0 = bli_min( ( k - pc ), KC );

		// kc0 needs to be a multiple of 4 so that it can be used with
		// vpdpbusd instruction. Padding is added in cases this
		// condition is not satisfied, and therefore the kc0 offsets
		// used for packed/reordered buffers needs to be updated.
		dim_t kc0_updated = make_multiple_of_n( kc0, 4 );

		for ( dim_t ic = 0; ic < m; ic += MC )
		{
			dim_t mc0 = bli_min( ( m - ic ), MC );

<<<<<<< HEAD
#ifdef BLIS_KERNELS_ZEN4
			packa_k64_u8s8s32o32
=======
			( ( packa_s32 )lcntx->packa_fun_ptr )
>>>>>>> 4dcd51c9
			(
			  ( ( ( uint8_t* )a_reorder->storage.aligned_buffer ) + ( pc * m ) +
				( ic * kc0_updated ) ),
			  ( ( ( uint8_t* )a->storage.aligned_buffer ) + ( rs_a * ic ) + pc ),
			  rs_a, mc0, kc0, &rs_a_reorder, &cs_a_reorder
			);
#else
			rs_a_reorder = 0;
			cs_a_reorder = 0;
			( void )kc0_updated;
			( void )rs_a;
			( void )mc0;
#endif
		}
	}

	a_reorder->rs = rs_a_reorder;
	a_reorder->cs = cs_a_reorder;
	a_reorder->mtag = REORDERED;
}<|MERGE_RESOLUTION|>--- conflicted
+++ resolved
@@ -145,12 +145,7 @@
 				// st = ( jc_cur_loop * k )    <traverse blocks 1,2,3,4>
 				//    + ( n_sub_updated * pc ) <traverse block 5>
 				//    + ( NC' * kc0_updated)   <traverse block 6>
-<<<<<<< HEAD
-#ifdef BLIS_KERNELS_ZEN4
-				packb_nr64_u8s8s32o32
-=======
 				( ( packb_s32 )lcntx->packb_fun_ptr )
->>>>>>> 4dcd51c9
 				(
 				  ( ( ( int8_t* )b_reorder->storage.aligned_buffer ) +
 					( jc_cur_loop * k_updated ) + ( n_sub_updated * pc ) +
@@ -159,14 +154,6 @@
 					( rs_b * pc ) + jc ),
 				  rs_b, nc0, kc0, &rs_b_reorder, &cs_b_reorder
 				);
-#else
-				// Silence compiler warnings.
-				rs_b_reorder = 0;
-				cs_b_reorder = 0;
-				( void )kc0_updated;
-				( void )k_updated;
-				( void )rs_b;
-#endif
 			}
 
 			adjust_B_panel_reordered_jc( &jc, jc_cur_loop );
@@ -210,25 +197,13 @@
 		{
 			dim_t mc0 = bli_min( ( m - ic ), MC );
 
-<<<<<<< HEAD
-#ifdef BLIS_KERNELS_ZEN4
-			packa_k64_u8s8s32o32
-=======
 			( ( packa_s32 )lcntx->packa_fun_ptr )
->>>>>>> 4dcd51c9
 			(
 			  ( ( ( uint8_t* )a_reorder->storage.aligned_buffer ) + ( pc * m ) +
 				( ic * kc0_updated ) ),
 			  ( ( ( uint8_t* )a->storage.aligned_buffer ) + ( rs_a * ic ) + pc ),
 			  rs_a, mc0, kc0, &rs_a_reorder, &cs_a_reorder
 			);
-#else
-			rs_a_reorder = 0;
-			cs_a_reorder = 0;
-			( void )kc0_updated;
-			( void )rs_a;
-			( void )mc0;
-#endif
 		}
 	}
 
