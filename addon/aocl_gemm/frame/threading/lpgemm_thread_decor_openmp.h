/*

   BLIS
   An object-based framework for developing high-performance BLAS-like
   libraries.

   Copyright (C) 2022-2023, Advanced Micro Devices, Inc. All rights reserved.

   Redistribution and use in source and binary forms, with or without
   modification, are permitted provided that the following conditions are
   met:
    - Redistributions of source code must retain the above copyright
      notice, this list of conditions and the following disclaimer.
    - Redistributions in binary form must reproduce the above copyright
      notice, this list of conditions and the following disclaimer in the
      documentation and/or other materials provided with the distribution.
    - Neither the name(s) of the copyright holder(s) nor the names of its
      contributors may be used to endorse or promote products derived
      from this software without specific prior written permission.

   THIS SOFTWARE IS PROVIDED BY THE COPYRIGHT HOLDERS AND CONTRIBUTORS
   "AS IS" AND ANY EXPRESS OR IMPLIED WARRANTIES, INCLUDING, BUT NOT
   LIMITED TO, THE IMPLIED WARRANTIES OF MERCHANTABILITY AND FITNESS FOR
   A PARTICULAR PURPOSE ARE DISCLAIMED. IN NO EVENT SHALL THE COPYRIGHT
   HOLDER OR CONTRIBUTORS BE LIABLE FOR ANY DIRECT, INDIRECT, INCIDENTAL,
   SPECIAL, EXEMPLARY, OR CONSEQUENTIAL DAMAGES (INCLUDING, BUT NOT
   LIMITED TO, PROCUREMENT OF SUBSTITUTE GOODS OR SERVICES; LOSS OF USE,
   DATA, OR PROFITS; OR BUSINESS INTERRUPTION) HOWEVER CAUSED AND ON ANY
   THEORY OF LIABILITY, WHETHER IN CONTRACT, STRICT LIABILITY, OR TORT
   (INCLUDING NEGLIGENCE OR OTHERWISE) ARISING IN ANY WAY OUT OF THE USE
   OF THIS SOFTWARE, EVEN IF ADVISED OF THE POSSIBILITY OF SUCH DAMAGE.

*/

#ifndef LPGEMM_THREAD_DECOR_OPENMP_H
#define LPGEMM_THREAD_DECOR_OPENMP_H

#include "lpgemm_types.h"
#include "lpgemm_post_ops.h"
#include "aocl_bf16_type.h"

#ifdef BLIS_ENABLE_OPENMP

#define GEN_LPGEMM_OPENMP_DECORATOR_FN(A_type,B_type,C_type,LPGEMM_SFX) \
void lpgemm_ ## LPGEMM_SFX ## _openmp_thread_decorator \
     ( \
       const dim_t           m, \
       const dim_t           n, \
       const dim_t           k, \
       const A_type*         a, \
       const dim_t           rs_a, \
       const dim_t           cs_a, \
       const AOCL_MEMORY_TAG mtag_a, \
       const B_type*         b, \
       const dim_t           rs_b, \
       const dim_t           cs_b, \
       const AOCL_MEMORY_TAG mtag_b, \
       C_type*               c, \
       const dim_t           rs_c, \
       const dim_t           cs_c, \
<<<<<<< HEAD
       C_type                alpha, \
       C_type                beta, \
=======
       const C_type          alpha, \
       const C_type          beta, \
>>>>>>> 4dcd51c9
       rntm_t*               rntm_g, \
       lpgemm_cntx_t*        lcntx, \
       lpgemm_post_op*       post_op_list, \
       bool                  c_downscale \
     ); \

GEN_LPGEMM_OPENMP_DECORATOR_FN(uint8_t,int8_t,int16_t,u8s8s16o16)
GEN_LPGEMM_OPENMP_DECORATOR_FN(uint8_t,int8_t,int32_t,u8s8s32o32)
GEN_LPGEMM_OPENMP_DECORATOR_FN(bfloat16,bfloat16,float,bf16bf16f32of32)
GEN_LPGEMM_OPENMP_DECORATOR_FN(float,float,float,f32f32f32of32)
GEN_LPGEMM_OPENMP_DECORATOR_FN(int8_t,int8_t,int32_t,s8s8s32o32)
GEN_LPGEMM_OPENMP_DECORATOR_FN(int8_t,int8_t,int16_t,s8s8s16o16)

#else

#define GEN_LPGEMM_DECORATOR_FN(A_type,B_type,C_type,LPGEMM_SFX) \
void lpgemm_ ## LPGEMM_SFX ## _thread_decorator \
     ( \
       const dim_t           m, \
       const dim_t           n, \
       const dim_t           k, \
       const A_type*         a, \
       const dim_t           rs_a, \
       const dim_t           cs_a, \
       const AOCL_MEMORY_TAG mtag_a, \
       const B_type*         b, \
       const dim_t           rs_b, \
       const dim_t           cs_b, \
       const AOCL_MEMORY_TAG mtag_b, \
       C_type*               c, \
       const dim_t           rs_c, \
       const dim_t           cs_c, \
<<<<<<< HEAD
       C_type                alpha, \
       C_type                beta, \
=======
       const C_type          alpha, \
       const C_type          beta, \
>>>>>>> 4dcd51c9
       rntm_t*               rntm_g, \
       lpgemm_cntx_t*        lcntx, \
       lpgemm_post_op*       post_op_list, \
       bool                  c_downscale \
     ); \

GEN_LPGEMM_DECORATOR_FN(uint8_t,int8_t,int16_t,u8s8s16o16)
GEN_LPGEMM_DECORATOR_FN(uint8_t,int8_t,int32_t,u8s8s32o32)
GEN_LPGEMM_DECORATOR_FN(bfloat16,bfloat16,float,bf16bf16f32of32)
GEN_LPGEMM_DECORATOR_FN(float,float,float,f32f32f32of32)
GEN_LPGEMM_DECORATOR_FN(int8_t,int8_t,int32_t,s8s8s32o32)
GEN_LPGEMM_DECORATOR_FN(int8_t,int8_t,int16_t,s8s8s16o16)

#endif

#endif //LPGEMM_THREAD_DECOR_OPENMP_H<|MERGE_RESOLUTION|>--- conflicted
+++ resolved
@@ -58,13 +58,8 @@
        C_type*               c, \
        const dim_t           rs_c, \
        const dim_t           cs_c, \
-<<<<<<< HEAD
-       C_type                alpha, \
-       C_type                beta, \
-=======
        const C_type          alpha, \
        const C_type          beta, \
->>>>>>> 4dcd51c9
        rntm_t*               rntm_g, \
        lpgemm_cntx_t*        lcntx, \
        lpgemm_post_op*       post_op_list, \
@@ -97,13 +92,8 @@
        C_type*               c, \
        const dim_t           rs_c, \
        const dim_t           cs_c, \
-<<<<<<< HEAD
-       C_type                alpha, \
-       C_type                beta, \
-=======
        const C_type          alpha, \
        const C_type          beta, \
->>>>>>> 4dcd51c9
        rntm_t*               rntm_g, \
        lpgemm_cntx_t*        lcntx, \
        lpgemm_post_op*       post_op_list, \
